--- conflicted
+++ resolved
@@ -171,7 +171,7 @@
         
         # self.profile.define_imp_factor_LT()
         # alpha = self.profile.ImperfectionLT
-<<<<<<< HEAD
+
         if method == 'general':
             alphaLT = self.profile.imp_factor_LT_gen
             lambdaLT0 = 0.2
@@ -197,14 +197,7 @@
             print("phi = {0:4.2f}".format(p))
             print("chi_LT = {0:4.2f}".format(chiLT))
             print("MbRd = {0:4.2f}".format(MbRd*1e-6))
-=======
-        alpha = self.profile.imp_factor
-        # alpha[0] is the imperfection factor about y-axis
-        p = 0.5 * (1 + alpha[1] * (lambdaLT - 0.2) + lambdaLT ** 2)
-        chiLT = min(1. / (p + math.sqrt(p ** 2 - lambdaLT ** 2)), 1.0)
-        MbRd = chiLT * self.profile.bending_resistance()[0]
-        #  print(MbRd, chiLT, lambdaLT, alpha[1], p)
->>>>>>> 5fcfc744
+
         return MbRd
 
     def weight_per_length(self):
