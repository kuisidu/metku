--- conflicted
+++ resolved
@@ -1,9 +1,5 @@
 """
-<<<<<<< HEAD
 @author: Jaakko Huusko
-=======
-@author: huuskoj
->>>>>>> 53b6a512
 """
 import os
 import numpy as np
@@ -16,7 +12,6 @@
 from sections.steel.RHS import RHS, SHS
 from sections.steel.CHS import CHS
 from sections.steel.catalogue import mat as MATERIALS
-<<<<<<< HEAD
 from sections.steel.catalogue import ipe_profiles, h_profiles, rhs_profiles, shs_profiles, chs_profiles
 from structures.steel.steel_member import SteelMember
 
@@ -42,54 +37,27 @@
             :type supports: string
             :type fem: FrameFEM
 
-        Attributes:
-        ------------
-=======
-from structures.steel.steel_member import SteelMember
-
-# Precision for rounding coordinates
-PREC = 3
-
-# -----------------------------------------------------------------------------
-class Frame2D:
-    """ Class for 2D Frame
-    
-        Parameters:
-        -----------
-        :param simple:  List of simple frame dimensions 
-                        [storeys, bays, storey height, bay length]
-        :param num_elements: Number of elements for each member
-        :param supports: Creates supports with specified type
-                        'fixed', 'xyhinged', 'xhinged', 'yhinged'
-        :param fem: FrameFEM class, that is used for fem calculations
-            
-        :type simple: list
-        :type num_elements: int
-        :type supports: string
-        :type fem: FrameFEM
-        
-        
-        Variables:
-        ----------
-        :ivar nodes:
-        :ivar nodal_coordinates:
-        :ivar num_elements:
-        :ivar f:
-        :ivar alpha_cr:
-        :ivar num_members:
-        :ivar support_nodes:
-        :ivar point_loads:
-        :ivar line_loads:
-        :ivar nodal_foces:
-        :ivar nodal_displacements:
-        :ivar joints:
-        :ivar r:
-        :ivar is_generated:
-        :ivar is_calculated:
-        :ivar self_weight:
-        :ivar truss:
-        :ivar simple:
->>>>>>> 53b6a512
+
+            Variables:
+            ----------
+            :ivar nodes:
+            :ivar nodal_coordinates:
+            :ivar num_elements:
+            :ivar f:
+            :ivar alpha_cr:
+            :ivar num_members:
+            :ivar support_nodes:
+            :ivar point_loads:
+            :ivar line_loads:
+            :ivar nodal_foces:
+            :ivar nodal_displacements:
+            :ivar joints:
+            :ivar r:
+            :ivar is_generated:
+            :ivar is_calculated:
+            :ivar self_weight:
+            :ivar truss:
+            :ivar simple:
 
     
     """
@@ -128,7 +96,6 @@
             self.generate_supports(supports)
 
     def add(self, this):
-<<<<<<< HEAD
         """ Adds given item to the frame.
 
             Parameters:
@@ -137,13 +104,6 @@
             :param this:  item to be added to frame
 
             :type this: FrameMember, Support, PointLoad, LineLoad, Truss2D
-=======
-        """ Adds given item to frame
-            
-            Parameters:
-            -----------
-            :param this: Item to be added to frame
->>>>>>> 53b6a512
         """
         # MEMBERS
         if isinstance(this, FrameMember):
@@ -392,15 +352,9 @@
             
             Parameters
             ----------
-<<<<<<< HEAD
-            :param load_id: loadcase's id
-
-            :type load_id : int
-=======
             :param load_id: Id of the loads to be added in the calculation model
             
             :type load_id: int
->>>>>>> 53b6a512
         """
         if self.is_calculated == False:
             self.is_calculated = True
@@ -569,17 +523,7 @@
     
     
     def to_robot(self, filename, num_frames=1, s=1, brace_profile="SHS 50x50x2"):
-<<<<<<< HEAD
-        """ Creates Autodesk Robot Structural analysis .str -file
-
-        Parameters
-        -----------
-        :param filename: name of the .str file
-        :param num_frames: number of frames created
-        :param s: distance between created frames
-        :param brace_profile: profile of the vertical braces (default: SHS 50x50x2)
-=======
-        """ Creates an Aurodesk Robot Structural Analysis .str -file
+        """  Creates an Aurodesk Robot Structural Analysis .str -file
         
             Parameters
             ----------
@@ -592,7 +536,6 @@
             :type num_frames: int
             :type s: float
             :type brace_profile: string
->>>>>>> 53b6a512
         """
         nodes = []
         elements = []
@@ -765,11 +708,7 @@
                 profile = splitted_val[0] + splitted_val[2] + splitted_val[1]
             elif profile_type == "SHS":
                 dims = splitted_val[1].split("X")
-<<<<<<< HEAD
                 profile = 'RRHS ' + str(dims[0]) + 'X' + str(dims[0]) + 'X' + str(dims[2])
-=======
-                profile = 'RRHS ' + str(dims[0]) + 'X' + str(dims[1]) + 'X' + str(dims[2])
->>>>>>> 53b6a512
             else:
                 profile = brace_profile
             profiles.append(profile)
@@ -886,7 +825,6 @@
             
             Parameters
             ----------
-<<<<<<< HEAD
             :param print_text: Set true to print member's profiles and names (default: True)
             :param show: Set true to show the plot (default: True)
             :param loads: Set true to show loads (default: True)
@@ -898,12 +836,7 @@
             :type color: bool
 
             Colors' meaning:
-=======
-            :param print_text: Set true to print member's profiles and names
-            :type print_text : boolean
-                
-            Color's meaning:
->>>>>>> 53b6a512
+
                 blue -- member has load
                 green -- member can bear its loads
                 red -- member breaks under its loads
@@ -1160,11 +1093,6 @@
                 member.Sj2 = MIN_VAL
 
     
-
-<<<<<<< HEAD
-=======
-
->>>>>>> 53b6a512
 # -----------------------------------------------------------------------------
 class FrameMember:
     """ Class for frame member
