"""
@author: Jaakko Huusko
"""

import math
import os

import matplotlib.pyplot as plt
import numpy as np

<<<<<<< HEAD
from functools import lru_cache

CACHE_BOUND = 32000
=======
try:
    import src.framefem.framefem  as fem
    from src.framefem.elements import EBBeam, EBSemiRigidBeam
    from src.sections.steel import *
    from src.sections.steel.catalogue import *
    from src.sections.steel.catalogue import mat as MATERIALS
    from src.structures.steel.steel_member import SteelMember
except:
    import framefem.framefem  as fem
    from framefem.elements import EBBeam, EBSemiRigidBeam
    from sections.steel import *
    from sections.steel.catalogue import *
    from sections.steel.catalogue import mat as MATERIALS
    from structures.steel.steel_member import SteelMember
>>>>>>> 704cf022

# Eounding precision
PREC = 3


# -----------------------------------------------------------------------------
class Frame2D:
    """ Class for 2D frame

        Parameters:
        ------------
        :param simple: creates a simple frame with given list
                    [storeys, bays, storey height, bay length]
        :param num_elements: number of elements per member
        :param supports: Generates supports to simple frame
                    'FIXED', 'XHINGED', 'YHINGED', 'XYHINGED'
        :param fem: FrameFEM -instance, used to share fem model
                    with other Frame2D -instances
                    default: creates a new  FrameFEM -instance

        :type simple: list
        :type num_elements: int
        :type supports: string
        :type fem: FrameFEM


        Variables:
        ----------
        :ivar nodes:
        :ivar nodal_coordinates:
        :ivar num_elements:
        :ivar f:
        :ivar alpha_cr:
        :ivar num_members:
        :ivar support_nodes:
        :ivar point_loads:
        :ivar line_loads:
        :ivar nodal_foces:
        :ivar nodal_displacements:
        :ivar joints:
        :ivar r:
        :ivar is_generated:
        :ivar is_calculated:
        :ivar self_weight:
        :ivar truss:
        :ivar simple:
    """

    def __init__(self, simple=None, num_elements=None, supports=None, fem_model=None, beams=True):

        if fem_model:
            self.f = fem_model
        else:
            self.f = fem.FrameFEM()
        self.alpha_cr = []
        self.members = {}
        self.num_members = 0
        self.support_nodes = []
        self.num_elements = num_elements
        self.point_loads = {}
        self.line_loads = {}
        self.supports = {}
        self.nodes = []
        self.nodal_coordinates = []
        self.nodal_forces = {}
        self.nodal_displacements = {}
        self.joints = {}
        self.r = []
        self.is_generated = False
        self.is_calculated = False
        self.self_weight = False
        self.truss = []
        self.simple = simple
        self.beams = beams

        if simple:
            self.storeys = simple[0]
            self.bays = simple[1]
            self.storey_height = simple[2]
            self.bay_length = simple[3]
            self.generate_members()

        if supports:
            self.generate_supports(supports)

    @property
    def L(self):
        x_coordinates = [mem.coordinates[0][0] for mem in self.members.values()]
        x_coordinates.extend([mem.coordinates[1][0] for mem in self.members.values()])
        x_min = min(x_coordinates)
        x_max = max(x_coordinates)
        L = x_max - x_min
        return L

    @property
    def H(self):
        y_coordinates = [mem.coordinates[0][1] for mem in self.members.values()]
        y_coordinates.extend([mem.coordinates[1][1] for mem in self.members.values()])
        y_min = min(y_coordinates)
        y_max = max(y_coordinates)
        H = y_max - y_min
        return H


    def add(self, this):
        """ Adds given item to the frame.

            Parameters:
            -----------

            :param this:  item to be added to frame

            :type this: FrameMember, Support, PointLoad, LineLoad, Truss2D
        """
        # MEMBERS
        if isinstance(this, FrameMember):
            # Give member an unique id
            # id is used in creating elements with wanted cross-sectional properties
            this.mem_id = int(len(self.members))

            self.members[this.mem_id] = this
            if self.num_elements:
                this.calc_nodal_coordinates(self.num_elements)
            else:
                this.calc_nodal_coordinates()

            # Check if members intersect
            # If coordinate is outside of member's coordinates,
            # it's rejected in member's add_node_coord function
            for member in self.members.values():
               coord = this.line_intersection(member.coordinates)
               if isinstance(coord, list):
                   this.add_node_coord(coord)
                   member.add_node_coord(coord)

            if this.nodal_coordinates not in self.nodal_coordinates:
                self.nodal_coordinates.extend(this.nodal_coordinates)
                self.nodal_coordinates.sort()


        # POINTLOADS
        elif isinstance(this, PointLoad):

            if this.name in self.point_loads.keys():
                this.name += str(len(self.point_loads))
            self.point_loads[this.name] = this

            for member in self.members.values():
                coord = member.point_intersection(this.coordinate)

                if coord:
                    member.add_node_coord(this.coordinate)

        # LINELOADS
        elif isinstance(this, LineLoad):

            if this.name in self.line_loads.keys():
                this.name += str(len(self.line_loads))
            self.line_loads[this.name] = this

        # SUPPORTS
        elif isinstance(this, Support):
            #this.supp_id = len(self.supports)
            supp_label = len(self.supports)
            self.supports[supp_label] = this
            #self.supports[this.supp_id] = this
            self.support_nodes.append(this.coordinate)

            for member in self.members.values():
                coord = member.point_intersection(this.coordinate)
                if coord:
                    member.add_node_coord(this.coordinate)

        # TRUSS
        elif isinstance(this, Frame2D):
            self.truss.append(this)

            # Bottom chord coordinates
            for bchord in this.bottom_chords:
                c0, c1 = bchord.coordinates
                for member in self.members.values():
                    coord = member.line_intersection(bchord.coordinates)
                    if isinstance(coord, list):
                        member.add_node_coord(coord)
                        # Create eccentricity to connection
                        if member.mtype == "column":
                            joint0 = [j for j in bchord.joints if j.loc <= 0.02]
                            joint1 = [j for j in bchord.joints if j.loc >= 0.98]
                            if coord == c0 and joint0:
                                joint0 = joint0[0]
                                web = list(joint0.webs.values())[0]
                                theta = abs(joint0.chord.angle - web.angle)
                                ecc_x = member.h / 2 + abs(joint0.g1 * math.cos(joint0.chord.angle) +
                                                           web.h / 2 * math.sin(theta))
                                # m to mm
                                ecc_x = ecc_x
                                x0, y0 = joint0.coordinate
                                # Change joint's coordinate
                                joint0.coordinate = [x0 + ecc_x, y0]
                            if coord == c0:
                                # Calculate chord's new start coordinate
                                c0 = [c0[0] + member.h / 2, c0[1]]
                                # Add eccentricity element's coordinates to list
                                member.ecc_coordinates.append([coord, c0])
                                bchord.columns[c0[0]] = member
                            if coord == c1 and joint1:
                                joint1 = joint1[0]
                                web = list(joint1.webs.values())[0]
                                theta = abs(joint1.chord.angle - web.angle)
                                ecc_x = member.h / 2 + abs(joint1.g1 * math.cos(joint1.chord.angle) +
                                                           web.h / 2 * math.sin(theta))
                                # m to mm
                                ecc_x = ecc_x
                                x1, y1 = joint1.coordinate
                                joint1.coordinate = [x1 - ecc_x, y1]
                            if coord == c1:
                                c1 = [c1[0] - member.h / 2, c1[1]]
                                member.ecc_coordinates.append([coord, c1])
                                bchord.columns[c1[0]] = member
                # Change chord's end coordinates

                bchord.coordinates = [c0, c1]
                bchord.calc_nodal_coordinates()

            # Top chord coordinates
            for tchord in this.top_chords:
                c0, c1 = tchord.coordinates
                for member in self.members.values():
                    coord = member.line_intersection(tchord.coordinates)
                    if isinstance(coord, list):
                        member.add_node_coord(coord)
                        # Create eccentricity to connection
                        if member.mtype == "column":

                            joint0 = [j for j in tchord.joints if j.loc <= 0.02]
                            joint1 = [j for j in tchord.joints if j.loc >= 0.98]

                            # Chord's position vector
                            v = np.array([math.cos(tchord.angle),
                                          math.sin(tchord.angle)])
                            # Vector perpendicular to v
                            u = np.array([-math.sin(tchord.angle),
                                          math.cos(tchord.angle)])

                            # Start coordinate
                            if coord == c0 and joint0:
                                joint0 = joint0[0]
                                web = list(joint0.webs.values())[0]
                                theta = abs(joint0.chord.angle - web.angle)
                                # ecc_x = member.h / 2 + abs(joint0.g1*math.cos(joint0.chord.angle) +
                                #        web.h/2 * math.sin(theta))
                                ecc_x = member.h / 2 + joint0.g1

                                coord0 = np.asarray(joint0.coordinate)
                                # Change joint's coordinate
                                joint0.coordinate = list(c0 + ecc_x * v)
                            if coord == c0:
                                # Calculate chord's new start coordinate
                                # c0 = [c0[0] + tchord.h / 2000 * u[0], c0[1] + tchord.h / 2000 * u[1]]
                                ecc_y = tchord.h / 2 * u[1]
                                # c0 = [c0[0] + member.h/2000, c0[1]]
                                # Add eccentricity elements coordinates to list
                                coord[1] -= ecc_y
                                member.ecc_coordinates.append([coord, c0])
                                tchord.columns[c0[0]] = member
                                temp_coords = sorted(member.coordinates, key=lambda x: x[1])
                                temp_coords[1] = coord
                                member.coordinates = temp_coords
                                member.calc_nodal_coordinates()

                            # End coordinate
                            if coord == c1 and joint1:
                                joint1 = joint1[0]
                                web = list(joint1.webs.values())[0]
                                theta = abs(joint1.chord.angle - web.angle)
                                # ecc_x = member.h / 2 + abs(joint1.g1*1000*math.cos(joint1.chord.angle) +
                                #        web.h/2 * math.sin(theta))  
                                ecc_x = member.h / 2 + joint1.g1
                                coord1 = np.asarray(joint1.coordinate)
                                joint1.coordinate = list(c1 - ecc_x * v)
                            if coord == c1:
                                # Calculate chord's new end point
                                # c1 = [c1[0] + tchord.h/2000 * u[0], c1[1] + tchord.h/2000 * u[1]]
                                # c1 = [c1[0] - member.h/2000, c1[1]]
                                # member.ecc_coordinates.append([coord, c1])
                                # tchord.columns[c1[0]] = member
                                ecc_y = tchord.h / 2 * u[1]
                                # c0 = [c0[0] + member.h/2000, c0[1]]
                                # Add eccentricity elements coordinates to list
                                coord[1] -= ecc_y
                                member.ecc_coordinates.append([coord, c1])
                                tchord.columns[c1[0]] = member
                                temp_coords = sorted(member.coordinates, key=lambda x: x[1])
                                temp_coords[1] = coord
                                member.coordinates = temp_coords
                                member.calc_nodal_coordinates()

                # Change chord's ends' coordinates
                tchord.coordinates = [c0, c1]
                tchord.calc_nodal_coordinates()

            # Add truss's members to frame's members dict
            for key in this.members.keys():
                new_id = len(self.members)
                this.members[key].mem_id = new_id
                self.members[new_id] = this.members[key]

        # WRONG TYPE
        else:
            print(type(this), " is not supported.")
            raise TypeError

    def add_materials_and_sections(self):
        """ Adds members' materials and sections to the fem model
        """
        # Iterate through all frame's members and calculate cross-sections
        # properties and add those and member's material properties to 
        # calculation model
        for member in self.members.values():
            member.add_material(self.f)
            member.add_section(self.f)

    def calc_nodal_coordinates(self):
        """ Calculates nodal coordinates and saves values to a list.
            These values are later used for creating the nodes.
        """
        # Iterate through every frame's member and calculate nodal coordinates.
        # If the x,y -coordinate is not in the list add that to the list
        for member in self.members.values():
            member.calc_nodal_coordinates(self.num_elements)
            for coordinate in member.nodal_coordinates:
                if coordinate not in self.nodal_coordinates:
                    self.nodal_coordinates.append(coordinate)

    @lru_cache(CACHE_BOUND)
    def calc_nodal_forces(self):
        """ Calculates nodal forces and saves values to
            self.nodal_forces - dict       
        """
        # Iterate through every frame's member's node and calculate forces
        # acting on that node
        for member in self.members.values():
            member.calc_nodal_forces()
            for node in member.nodal_forces:
                self.nodal_forces[node] = member.nodal_forces[node]

    @lru_cache(CACHE_BOUND)
    def calc_nodal_displacements(self):
        """ Calculates nodal displacements and saves values to
            self.nodal_displacements -dict
        """
        # Iterate through every frame's member's node and calculate 
        # displacements for that node
        for member in self.members.values():
            member.calc_nodal_displacements(self.f)
            for node in member.nodal_displacements.keys():
                self.nodal_displacements[node] = member.nodal_displacements[node]

    @lru_cache(CACHE_BOUND)
    def calculate(self, load_id=2):
        """ Calculates forces and displacements
            
            Parameters
            ----------
            :param load_id: Id of the loads to be added in the calculation model
            
            :type load_id: int
        """
        if self.is_calculated == False:
            self.is_calculated = True
            self.f.add_loadcase(supp_id=1, load_id=load_id)
            self.f.nodal_dofs()
        self.calculated = True
        self.f.linear_statics()
        self.calc_nodal_forces()
        self.calc_nodal_displacements()
        self.check_members_strength()
        # self.alpha_cr, _ = self.f.linear_buckling(k=4)

    def design_members(self, prof_type="IPE"):
        """ Desgins frame's members
        """
        for member in self.members.values():
            member.design_member(prof_type)

        self.check_members_strength()

    def delete_member(self, id):
        """ Removes member from frame
        TODO!
        """

        member = self.members[id]
        member.delete()

    def generate_nodes(self):
        """ Generates nodes to coordinates in self.nodal_coordinates
        """
        # Start node indexing from zero
        index = 0
        # Iterate through all x,y-coordinates in list and create FrameFEM.Node-
        # objects to those coordinates
        for coordinate in self.nodal_coordinates:
            x = coordinate[0]
            y = coordinate[1]
            self.f.add_node(x, y)
            self.nodes.append(index)
            # if the y-coordinate is zero, save that coordinate as support
            # node coordinate
            if y == 0:
                self.support_nodes.append(self.nodal_coordinates.index([x, y]))
            index += 1
        # Iterate through all frame's members and add created node-objects
        # to their member's own list
        for member in self.members.values():
            member.add_nodes(self.nodal_coordinates)

    def generate_columns(self):
        """ Generates columns and adds them to self.members -dict

        """
        # x-coordinate
        x = 0
        # y-coordinates 1: start, 2: end
        y1 = 0
        y2 = self.storey_height
        # number of columns
        num_cols = (self.bays + 1) * self.storeys
        # create columns as FrameMember object
        for i in range(num_cols):
            coords = [[x, y1], [x, y2]]
            col = SteelColumn(coords)
            self.add(col)
            # If the y2-coordinate equals frame's height, move the x-coordinate
            # by one bay length and initialize y-coordinates
            if y2 == self.storeys * self.storey_height:
                x += self.bay_length
                y1 = 0
                y2 = self.storey_height
            else:
                y1 = y2
                y2 += self.storey_height

    def generate_beams(self):
        """ Generates beams and adds them to self.members -dict """
        # x-coordinate, 1:start, 2: end
        x1 = 0
        x2 = self.bay_length
        # y-coordinate
        y = self.storey_height
        # number of beams
        num_beams = self.bays * self.storeys
        # create beams as FrameMember object
        for i in range(num_beams):
            coords = [[x1, y], [x2, y]]
            beam = SteelBeam(coords)
            self.add(beam)
            # If y-coordinate equals frame's height, initialize y-coordinate
            # and change x-coordinates
            if y == self.storeys * self.storey_height:
                y = self.storey_height
                x1 = x2
                x2 += self.bay_length
            else:
                y += self.storey_height

    def generate_members(self):
        """ Generates columns and beams
            member_id keeps track for running numbering for id's
        """
        self.generate_columns()
        if self.beams:
            self.generate_beams()

    def generate_supports(self, supp_type):
        supp_type = supp_type.upper()
        if supp_type == 'FIXED':
            for coord in self.nodal_coordinates:
                if coord[1] == 0:
                    self.add(FixedSupport(coord))

        elif supp_type == 'YHINGED':
            for coord in self.nodal_coordinates:
                if coord[1] == 0:
                    self.add(YHingedSupport(coord))

        elif supp_type == 'XHINGED':
            for coord in self.nodal_coordinates:
                if coord[1] == 0:
                    self.add(XHingedSupport(coord))

        elif supp_type == 'XYHINGED':
            for coord in self.nodal_coordinates:
                if coord[1] == 0:
                    self.add(XYHingedSupport(coord))

    def generate(self):
        """ Generates the frame and truss
            FEM model
        """
        # If the frame hasn't been created, create members and calculate nodal
        # coordinates, otherwise initialize frame.
        if not self.is_generated:
            self.is_generated = True
        for member in self.members.values():
            member.round_coordinates()
            member.generate(self.f)
            for coord in member.nodal_coordinates:
                if coord not in self.nodal_coordinates:
                    self.nodal_coordinates.append(coord)
            self.nodes.extend(list(member.nodes.values()))
        # Generate TrussJoints
        if len(self.truss):
            for truss in self.truss:
                for joint in truss.joints.values():
                    joint.generate(self.f)

        # Generate eccentricity elements
        for member in self.members.values():
            member.generate_eccentricity_elements(self.f)

        # Remove duplicate nodes
        self.nodes = list(set(self.nodes))
        
        # Add supports
        for support in self.supports.values():
            support.add_support(self.f)

        # Add point loads (if any)
        for pointLoad in self.point_loads.values():
            pointLoad.add_load(self.f)

        # Add line loads (if any)
        for lineLoad in self.line_loads.values():
            member = lineLoad.member
            lineLoad.element_ids = member.lineload_elements(lineLoad.coordinates)
            lineLoad.add_load(self.f)

    def to_csv(self, filename, num_frames=0, s=1):

        with open(filename + '.csv', 'w') as f:
            for member in self.members.values():
                for y in range(num_frames):
                    y = y * s
                    member.round_coordinates()
                    start, end = member.coordinates
                    x0, z0 = start
                    x1, z1 = end
                    profile = member.profile
                    profile = profile.replace(" ", "")
                    profile = profile.replace("X", "*")
                    profile = profile.strip()

                    f.write(f'{x0}, {y}, {z0}, {x1}, {y}, {z1},{profile} \n')
        print(f'{filename}.csv created to: \n{os.getcwd()}')

    def to_robot(self, filename, num_frames=1, s=1, brace_profile="SHS 50x50x2"):
        """  Creates an Aurodesk Robot Structural Analysis .str -file
        
            Parameters
            ----------
            :param filename: Name of the created file
            :param num_frames: Number of frames 
            :param s: Spacing between created frames
            :param brace_profile: Profile for vertical braces
                
            :type filename: string
            :type num_frames: int
            :type s: float
            :type brace_profile: string
        """
        nodes = []
        elements = []
        profiles = []
        material = []
        releases = {}
        pointloads = []
        vert_braces = []
        for i in range(num_frames):
            for member in self.members.values():
                n1, n2 = member.coordinates
                if num_frames != 1:
                    n1 = [n1[0], i * s, n1[1]]
                    n2 = [n2[0], i * s, n2[1]]
                if n1 not in nodes:
                    nodes.append(n1)
                if n2 not in nodes:
                    nodes.append(n2)
                elem = [nodes.index(n1) + 1, nodes.index(n2) + 1]
                elements.append(elem)
                splitted_val = member.profile.split(" ")
                profile_type = splitted_val[0]
                # Add columns end node to vertical braces list
                if num_frames != 1 and member.mtype == 'top_chord':
                    if nodes.index(n1) + 1 not in vert_braces:
                        vert_braces.append(nodes.index(n1) + 1)

                    if nodes.index(n2) + 1 not in vert_braces:
                        vert_braces.append(nodes.index(n2) + 1)

                if profile_type == 'RHS':
                    profile = 'RRHS ' + splitted_val[1]
                elif profile_type == 'HE':
                    profile = splitted_val[0] + splitted_val[2] + splitted_val[1]
                elif profile_type == "SHS":
                    dims = splitted_val[1].split("X")
                    profile = 'RRHS ' + str(dims[0]) + 'X' + str(dims[0]) + 'X' + str(dims[1])
                else:
                    profile = member.profile
                # Webs
                if member.mtype == "web" or member.mtype == "beam" or \
                                member.mtype == "top_chord" or member.mtype == "bottom_chord":
                    Sj1 = min(1e10, member.Sj1)
                    Sj2 = min(1e10, member.Sj2)
                    releases[elements.index(elem) + 1] = f'ORIgin RY Hy={Sj1}  END RY Hy={Sj2}'

                profiles.append(profile)
                material.append(member.material)

                # Eccentricity elements
                if len(member.ecc_coordinates):
                    for coords in member.ecc_coordinates:
                        n1, n2 = coords
                        if num_frames != 1:
                            n1 = [n1[0], i * s, n1[1]]
                            n2 = [n2[0], i * s, n2[1]]
                        if n1 not in nodes:
                            nodes.append(n1)
                        if n2 not in nodes:
                            nodes.append(n2)
                        elem = [nodes.index(n1) + 1, nodes.index(n2) + 1]
                        elements.append(elem)
                        profiles.append("HEA 1000")
                        material.append("S355")
                        # if n1 < n2:
                        #    releases[elements.index(elem) +1] = 'END RY'
                        # else:
                        #    releases[elements.index(elem) +1] = 'ORIgin RY'


            if self.truss:
                trusses = self.truss
                print(self.truss)
            else:
                trusses = [self]

            for truss in trusses:
                for joint in truss.joints.values():

                    # Y joint
                    if len(joint.nodal_coordinates) == 2:
                        n1, n2 = sorted(joint.nodal_coordinates)
                        if num_frames != 1:
                            n1 = [n1[0], i * s, n1[1]]
                            n2 = [n2[0], i * s, n2[1]]
                        if n1 not in nodes:
                            nodes.append(n1)
                        if n2 not in nodes:
                            nodes.append(n2)
                        # Eccentricity element
                        elem = [nodes.index(n1) + 1, nodes.index(n2) + 1]
                        elements.append(elem)
                        profiles.append("HEA 1000")
                        material.append("S355")
                    # K joint
                    elif joint.joint_type == "K":
                        coords = sorted(joint.nodal_coordinates)
                        n1, n2, n3, n4, n5 = coords
                        if num_frames != 1:
                            n1 = [n1[0], i * s, n1[1]]
                            n2 = [n2[0], i * s, n2[1]]
                            n3 = [n3[0], i * s, n3[1]]
                            n4 = [n4[0], i * s, n4[1]]
                            n5 = [n5[0], i * s, n5[1]]
                        if n1 not in nodes:
                            nodes.append(n1)
                        if n2 not in nodes:
                            nodes.append(n2)
                        if n4 not in nodes:
                            nodes.append(n4)
                        if n5 not in nodes:
                            nodes.append(n5)
                        # Eccentricity elements
                        elem1 = [nodes.index(n1) + 1, nodes.index(n2) + 1]
                        elem2 = [nodes.index(n4) + 1, nodes.index(n5) + 1]
                        elements.append(elem1)
                        elements.append(elem2)
                        profiles.append("HEA 1000")
                        material.append("S355")
                        profiles.append("HEA 1000")
                        material.append("S355")
                        # releases[elements.index(elem1)+1] = "END RY"
                        # releases[elements.index(elem2)+1] = "END RY"
                    else:
                        pass

            #except:
            #    pass

            for pointload in self.point_loads.values():
                try:
                    n1 = pointload.coordinate
                    if num_frames != 1:
                        n1 = [n1[0], i * s, n1[1]]
                    idx = nodes.index(n1) + 1
                except ValueError:
                    n1 = pointload.coordinate
                    if num_frames != 1:
                        n1 = [n1[0], i * s, n1[1]]
                    n1 = [val for val in n1]
                    nodes.append(n1)
                    idx = nodes.index(n1) + 1
                FX, FZ, MY = pointload.v
                if FX:
                    pointloads.append(f'    {idx} FX={FX}')
                elif FX and FZ:
                    pointloads.append(f'    {idx} FX={FX}  FZ={FZ}')
                elif FX and MY:
                    pointloads.append(f'    {idx} FX={FX}  MY={MY}')
                elif FZ:
                    pointloads.append(f'    {idx} FZ={FZ}')
                elif FZ and MY:
                    pointloads.append(f'    {idx} FZ={FZ}  MY={MY}')
                elif MY:
                    pointloads.append(f'    {idx} MY={MY}')
                elif FX and FZ and MY:
                    pointloads.append(f'    {idx} FX={FX}  FZ={FZ}  MY={MY}')

        # Vertical braces
        for i in range(len(vert_braces) - 3):
            n1 = vert_braces[i]
            n2 = vert_braces[i + 3]
            # Eccentricity element
            elem = [n1, n2]
            elements.append(elem)
            splitted_val = brace_profile.split(" ")
            splitted_val = [val.upper() for val in splitted_val]
            profile_type = splitted_val[0]
            if profile_type == 'RHS':
                profile = 'RRHS ' + splitted_val[1]
            elif profile_type == 'HE':
                profile = splitted_val[0] + splitted_val[2] + splitted_val[1]
            elif profile_type == "SHS":
                dims = splitted_val[1].split("X")
                profile = 'RRHS ' + str(dims[0]) + 'X' + str(dims[0]) + 'X' + str(dims[2])
            else:
                profile = brace_profile
            profiles.append(profile)
            material.append("S355")
            releases[elements.index(elem) + 1] = f'ORIgin RY  END RY'

        with  open(filename + '.str', 'w') as f:
            f.write("ROBOT97 \n")
            if num_frames != 1:
                f.write("FRAme SPAce \n")
            f.write("NUMbering DIScontinuous \n")
            f.write(f'NODes {len(nodes)}  ELEments {len(elements)} \n')
            f.write("UNIts \n")
            f.write("LENgth=mm	Force=N \n")
            f.write("NODes \n")
            for i, node in enumerate(nodes):
                if num_frames != 1:
                    f.write(f'{i+1}   {node[0]}    {node[1]}    {node[2]} \n')
                else:
                    f.write(f'{i+1}   {node[0]}    {node[1]} \n')

            f.write('ELEments \n')
            for i, element in enumerate(elements):
                f.write(f' {i+1}  {element[0]}    {element[1]} \n')

            f.write('PROperties \n')
            for i in range(len(elements)):
                f.write(f' "{material[i]}" \n')
                f.write(f' {i+1}  ')
                f.write(f' {profiles[i]}    \n')

            f.write("SUPports \n")
            if self.is_calculated:
                for sup in self.supports.values():
                    for i in range(num_frames):
                        n1 = sup.coordinate
                        if num_frames != 1:
                            n1 = [n1[0], i * s, n1[1]]
                        idx = nodes.index(n1) + 1
                        if sup.dofs[0] == [-1]:
                            f.write(f'{idx}  UX  \n')
                        elif sup.dofs[0:1] == [-1, -1]:
                            f.write(f'{idx}  UX UZ \n')
                        elif sup.dofs == [-1, -1, -1]:
                            f.write(f'{idx}  \n')
                        elif sup.dofs[1] == [-1]:
                            f.write(f'{idx}  UZ  \n')
                        elif sup.dofs[1:2] == [-1, -1]:
                            f.write(f'{idx}  UZ RY  \n')
                        else:
                            f.write(f'{idx}  RY \n')
            else:
                for sup in self.supports.values():
                    for i in range(num_frames):
                        n1 = sup.coordinate
                        if num_frames != 1:
                            n1 = [n1[0], i * s, n1[1]]
                        idx = nodes.index(n1) + 1
                        if sup.dofs == [1, 0, 0]:
                            f.write(f'{idx}  UX  \n')
                        elif sup.dofs == [1, 1, 0]:
                            f.write(f'{idx}  UX UZ \n')
                        elif sup.dofs == [1, 1, 1]:
                            f.write(f'{idx}  \n')
                        elif sup.dofs == [0, 1, 0]:
                            f.write(f'{idx}  UZ  \n')
                        elif sup.dofs == [0, 1, 1]:
                            f.write(f'{idx}  UZ RY  \n')
                        else:
                            f.write(f'{idx}  RY \n')

            f.write("RELeases \n")
            for elem in releases.keys():
                f.write(f'ELEments{elem} {releases[elem]} \n')

            f.write("LOAds \n")
            f.write("CASe # 1 LC1 \n")
            if len(self.line_loads):
                f.write("ELEments \n")
                for i in range(num_frames):
                    for lineload in self.line_loads.values():
                        n1, n2 = lineload.member.coordinates
                        if num_frames != 1:
                            n1 = [n1[0], i * s, n1[1]]
                            n2 = [n2[0], i * s, n2[1]]
                        n1_idx = nodes.index(n1) + 1
                        n2_idx = nodes.index(n2) + 1
                        idx = elements.index([n1_idx, n2_idx]) + 1
                        if lineload.direction == 'y':
                            dir = 'PZ'
                        else:
                            dir = 'PX'
                        q0, q1 = lineload.values
                        if q0 != q1:
                            f.write(f' {idx} X=0.0 {dir}={q0} TILl  ')
                            f.write(f'X=1.000  {dir}={q1}      RElative \n')

                        else:
                            f.write(f' {idx} {dir}={q0} \n')
            if len(pointloads):
                f.write("NODes \n")
                for val in pointloads:
                    f.write(val + "\n")

            f.write("END")

        print(f'{filename}.str created to: \n{os.getcwd()}')

    def plot(self, print_text=True, show=True,
             loads=True, color=False):
        """ Plots the frame
            
            Parameters
            ----------
            :param print_text: Set true to print member's profiles and names (default: True)
            :param show: Set true to show the plot (default: True)
            :param loads: Set true to show loads (default: True)
            :param color: Set true to show members' utilization ratio (default: False)

            :type print_text : bool
            :type show: bool
            :type loads: bool
            :type color: bool

            Colors' meaning:

                blue -- member has load
                green -- member can bear its loads
                red -- member breaks under its loads
                black -- member is added, but not designed
        """
        if self.is_calculated and color:
            color = True

        # Plot members
        for member in self.members.values():
            member.plot(print_text, color)

        # Plot joints
        for joint in self.joints.values():
            joint.plot(color=color)

        # Plot supports
        for support in self.supports.values():
            node_coord = support.coordinate
            if support.dofs == [-1, -1, -1] or support.dofs == [1, 1, 1]:
                marker = 's'
            elif support.dofs == [1]:
                if node_coord[0] == 0:
                    marker = '3'
                else:
                    marker = '4'
            else:
                marker = '2'
            plt.scatter(node_coord[0], node_coord[1], s=50, c='k', marker=marker)

        # if self.truss:
        #    self.truss.plot(show=False, print_text=print_text, color=color)
        if loads:
            self.plot_loads()
        plt.axis('equal')
        if show:
            plt.axis('equal')
            plt.show()

    def plot_loads(self):
        """ Plots loads

            Point loads are blue arrows
            Starting point is the given coordinate

            Line loads are red arrows
            Plots loads above given member

            TODO: Load value plotting
        """

        for load in self.point_loads.values():
            x, y = load.coordinate
            scl = max(self.L, self.H) * 1e-1
            dx, dy, _ = load.v
            plt.arrow(x, y, np.sign(dx)*scl, np.sign(dy)*scl,
                      head_width=scl*1e-1, ec='b')
            #lt.scatter(x, y, c='b', marker='*')

        for lineload in self.line_loads.values():
            c0, c1 = lineload.coordinates
            q1, q2 = lineload.values
            x1, y1 = c0
            x2, y2 = c1
            num_arrows = 10
            dx = (x2 - x1) / num_arrows
            dy = (y2 - y1) / num_arrows
            if dx:
                X = np.arange(x1, x2 + dx, dx)
            else:
                X = np.ones(11) * x1
            if dy:
                Y = np.arange(y1, y2 + dy, dy)
            else:
                Y = np.ones(11) * y1
            scl = max(self.L, self.H) * 8e-2
            q_scl = q2 / q1
            for x, y in zip(X, Y):
                if lineload.direction == 'y':
                    # Moves arrows above member
                    y -= (np.sign(q1) * scl - scl * 2e-1)
                    dx = 0
                    dy = np.sign(q1) * scl
                    plt.arrow(x, y, dx, dy,
                              head_width=scl * 1e-1, ec='r',
                              head_starts_at_zero=False)
                else:
                    x -= (np.sign(q1) * scl - scl * 2e-1)
                    dx = np.sign(q1) * scl
                    dy = 0
                    plt.arrow(x, y, dx, dy,
                              head_width=scl * 1e-1, ec='r')

            #plt.plot([c0[0], c1[0]], [c0[1], c1[1]], c='b')

            # x0, y0 = self.f.elements[lineload.element_ids[0]].nodes[0].x
            # x1, y1 = self.f.elements[lineload.element_ids[-1]].nodes[1].x
            # plt.plot([x0, x1], [y0, y1], c='b')

    def plot_deflection(self, scale=1, prec=4, show=True):
        """ Draws deflected shape of the frame
            
            Parameters
            ----------
            :param scale: Scaling factor
            :param prec: Precision for displacement value
            :param show: Shows the plotted diagram, allows to plot multiple
                        diagrams to be plotted on same picture
                           
            :type scale : float               
            :type prec : int
            :type show: bool
                
        """
        # if self.truss:
        #    self.truss.plot_deflection(scale, show=False)

        self.plot(print_text=False, show=False)
        self.calc_nodal_displacements()
        max_locs = []
        for member in self.members.values():
            X = []
            Y = []

            member.calc_nodal_displacements(self.f)
            max_x = 0
            max_y = 0
            for i, node in enumerate(member.nodes.values()):
                x0, y0 = node.coord
                x1 = node.u[0]
                y1 = node.u[1]
                x = x0 + x1 * (scale)
                y = y0 + y1 * (scale)
                if abs(x1) >= abs(max_x) and member.mtype == "column":
                    max_x = abs(x1)
                    loc_max_x = x
                    loc_max_y = y
                if abs(y1) >= abs(max_y) and member.mtype == "beam":
                    max_y = abs(y1)
                    loc_max_x = x
                    loc_max_y = y

                X.append(x)
                Y.append(y)
            plt.plot(X, Y, color='gray')

            if (loc_max_x, loc_max_y) not in max_locs:
                max_locs.append((loc_max_x, loc_max_y))

                if member.mtype == "beam":
                    plt.plot(loc_max_x, loc_max_y, 'ro')
                    plt.text(loc_max_x, loc_max_y,
                             (str(max_y)[0:prec + 1] + " mm"))

                elif member.mtype == "column":
                    plt.plot(loc_max_x, loc_max_y, 'ro')
                    plt.text(loc_max_x, loc_max_y,
                             (str(max_x)[0:prec + 1] + " mm"))

        if show:
            plt.show()

    def plot_buckling(self, scale=1, k=4, show=True):
        """ Draws buckling shapes of the frame
            
            Parameters
            ----------
            :param scale: Scaling factor
            :param k: number of buckling modes
            :param show: Shows the plotted diagram, allows to plot multiple
                        diagrams to be plotted on same picture
            
            :type scale : float, optional
            :type k: int
            :type show: bool
        """
        w, v = self.f.linear_buckling(k=k)
        self.alpha_cr = w
        for j in range(v.shape[1]):
            if show:
                self.plot(print_text=False, show=False, loads=False, color=False)
            for member in self.members.values():
                X = []
                Y = []
                for i, node in enumerate(member.nodes.values()):
                    x0, y0 = node.coord
                    if not isinstance(node.v[0], int):
                        x1 = node.v[0][j]
                        y1 = node.v[1][j]
                    else:
                        x1 = node.v[0]
                        y1 = node.v[1]
                    x = x0 + x1 * (scale)
                    y = y0 + y1 * (scale)
                    X.append(x)
                    Y.append(y)

                plt.plot(X, Y, color='m')
            plt.title(f'Buckling shape {j+1},  ' r"$\alpha_{cr}$" f' = {w[j]*1000:.2f}')
            # if self.truss:
            #    self.truss.plot_buckling(show=False)

            plt.show()

    def bmd(self, scale=1):
        """ Draws bending moment diagram
            
            Parameters
            ----------
            :param scale: Scaling factor
            :type scale : int
        """
        self.plot(print_text=False, show=False, color=False)
        for member in self.members.values():
            member.bmd_test(scale)
        if self.truss:
            self.truss.bmd(scale)
        plt.show()

    def plot_normal_force(self, show=True):
        """ Plots normal force and utilization ratio
            
            Parameters
            ------------
            :param show: Shows the plotted diagram, allows to plot multiple
                        diagrams to be plotted on same picture
            :type show: bool
        
        
        """
        for member in self.members.values():
            member.plot_normal_force()
        # if self.truss:
        #    for member in self.truss.members.values():
        #        member.plot_normal_force()
        if show:
            plt.show()

    @property
    def weight(self):
        """ Calculates frame's weight
        """
        weight = 0
        for member in self.members.values():
            weight += member.weight
        return weight

    def add_self_weight(self):
        """ Adds self weight to frame's members
        """
        if self.self_weight == False:
            self.self_weight = True
            for member in self.members.values():
                member.add_self_weight(self)
            #self.add_loads('self_weight')
            #self.generate_frame()
        else:
            self.remove_self_weight()
            self.add_self_weight()

    def remove_self_weight(self):
        """ Removes self weight from frame's members
        """
        self.self_weight = False
        del (self.line_loads["self_weight"])
        for member in self.members.values():
            member.remove_self_weight()
        self.generate_frame()

    def check_members_strength(self):
        """ Checks if members can bear their loads
        """
        self.is_strong_enough = True
        self.r.clear()
        for member in self.members.values():
            member.check_cross_section()
            self.r.append(member.r)
            if not member.is_strong_enough:
                self.is_strong_enough = False

    def rigid_joints(self):
        """ Set all beam-column joints to rigid
        """
        for member in self.members.values():
            if member.mtype == "beam":
                member.alpha1 = np.inf
                member.alpha2 = np.inf
                member.Sj1 = np.inf
                member.Sj2 = np.inf

    def hinge_joints(self):
        """ Set all beam-column joints to hinges
        """
        MIN_VAL = 0
        for member in self.members.values():
            if member.mtype == "beam":
                member.alpha1 = MIN_VAL
                member.alpha2 = MIN_VAL
                member.Sj1 = MIN_VAL
                member.Sj2 = MIN_VAL


# -----------------------------------------------------------------------------
class FrameMember:
    """ Class for frame member
    
        Written by Jaakko Huusko
        
        Attributes:
        ========   
        f -- FrameFEM class
        elements -- dictionary of elements, key is element id e.g. 0
        nodes -- list of nodes of the member
        nodal_coordinates -- list of lists consisting nodal coordinates
        loc -- list local coordinates, 0 <= loc <= 1
        coordinates -- list of members start and end coordinates
        profile -- name of member's profile
        material -- material code of used steel
        length -- length of member in meters
        mtype -- type of member, "beam" or "column"
        mem_id -- member id
        nodal_forces -- dict of nocal forces, key: node id
        nodal_displacements -- dict of nocal displacements, key: node id
        Sj1 -- rigidness of the left end connection, only for beams
        Sj2 -- rigidness of the right end connection, only for beams
        ned -- max normal force acting on member in kilo Newtons
        ved -- max shear force acting on member in kilo Newtons
        med -- max bending moment acing on member in kilo Newton meters
        has_load -- boolean value if member has load
        is_designed -- boolean value if member is designed
        is_strong_enough -- boolean value if member is strong enough
        r -- member's maximum utilization ratio
        self_weight -- boolean value if self weight is added
            
        Methods:
        ========   
        calc_nodal_coordinates -- calculates coordinates of nodes
        add_nodes -- adds nodes to SemiRigigFrame nodes list
        generate_elements -- generates elements for member
        calc_nodal_forces -- calculates force values on nodes
        calc_nodal_displacement -- calculates nodes' displacements
        bmd -- draws bending moment diagram
        add_line_load -- adds line load for all elements in member
        add_self_weight -- adds self-weight as line load for all elements
        remove_self_weight -- removes self-weight load from f.loads list
        cross_section_properties -- get's cross-section properties
        add_material -- adds member's material to f.materials
        add_section -- adds membetr's cross-section to f.sections
        check_cross_section -- checks if current cross-section is strong enough
        design_members -- designs member for current forces
            
        Uses classes:
        ========   
        Frame2D
        FrameFEM
        I_sections
        CrossSection
        SteelMember
            
    """

    def __init__(self, coordinates, mem_id="", profile="IPE 100",
                 material="S355", num_elements=5,
                 Sj1=np.inf, Sj2=np.inf, mtype="", LT_buckling=False):

        self.element_ids = []
        self.elements = {}
        self.ecc_elements = {}
        self.ecc_coordinates = []
        self.ecc_element_nodes = {}
        self.steel_member = None
        # start node, FEMNode object
        self.n1 = None
        # end node, FEMNode object
        self.n2 = None
        self.nodes = {}
        self.added_coordinates = []
        self.nodal_coordinates = []
        self.loc = []
        self.__coordinates = None
        self.coordinates = sorted(coordinates, key=lambda x: x[0])
        self.material = material
        self.cross_section = None
        self.__profile = profile
        self.profile = profile
        # self.profile_idx = PROFILES.index(self.profile)
        # self.length = self.calc_length()
        self.mem_id = mem_id
        self.mtype = mtype
        self.nodal_forces = {}
        self.nodal_displacements = {}
        self.num_elements = num_elements
        self.loads = {}
        self.alpha1 = 25
        self.alpha2 = 25
        self.__Sj1 = None
        self.__Sj2 = None
        self.Sj1 = Sj1
        self.Sj2 = Sj2
        self.ned = 0
        self.ved = 0
        self.med = 0
        self.has_load = False
        self.loads = []
        self.is_designed = False
        self.is_strong_enough = False
        self.r = np.ones(7)
        self.self_weight = False
        self.is_generated = False
        # Lineload values
        self.q0 = 0
        self.q1 = 0
        # Create SteelMember object
        self.steel_member = SteelMember(self.cross_section, self.length,
                                        Lcr=[1.0, 1.0], mtype=self.mtype)



    @property
    def A(self):
        return self.cross_section.A

    @A.setter
    def A(self, val):
        self.cross_section.A = val
        for elem in self.elements.values():
            elem.section.area = val

    @property
    def E(self):
        return self.cross_section.E

    @E.setter
    def E(self, val):

        try:
            self.cross_section.E = val
            for elem in self.elements.values():
                elem.material.young = val

        except:
            pass

    @property
    def angle(self):
        """
        Returns member's angle in radians
        """
        start_node, end_node = self.coordinates
        x0, y0 = start_node
        x1, y1 = end_node
        if (x1 - x0) == 0:
            angle = math.radians(90)
        else:
            angle = math.atan((y1 - y0) / (x1 - x0))
        return angle

    @property
    def coordinates(self):
        if self.n1 and self.n2:
            if self.__coordinates != [list(self.n1.coord), list(self.n2.coord)]:
                self.__coordinates = [list(self.n1.coord), list(self.n2.coord)]
                # self.calc_nodal_coordinates(self.num_elements)
        return self.__coordinates

    @coordinates.setter
    def coordinates(self, val):
        if not self.n1:
            self.__coordinates = val
        else:
            self.__coordinates = val
            x1, y1 = val[0]
            x2, y2 = val[1]
            self.n1.coord = np.array([x1, y1])
            self.n2.coord = np.array([x2, y2])
            for mem in self.n1.parents:
                mem.calc_nodal_coordinates()
            for mem in self.n2.parents:
                mem.calc_nodal_coordinates()

    @property
    def MRd(self):
        """ Returns bending resistance
            Units: Nmm
        """
        return self.cross_section.MRd

    @property
    def MbRd(self):
        """ Returns LT buckling resistance
            Units: Nmm
        """
        return self.steel_member.MbRd

    @property
    def NRd(self):
        """ Returns axial force resistance
            Units: N
        """
        return self.cross_section.NRd



    @property
    def NbRd(self):
        return self.steel_member.NbRd


    @property
    def NbRd(self):
        """ Returns buckling resistance
            Units: N
        """
        return self.steel_member.NbRd

    @property
    def VRd(self):
        """ Returns shear force resistance
            Units: N
        """
        return self.cross_section.VRd

    @property
    def weight(self):
        """
        Function that calculates member's weight
        :return weight: float, weight of the member
        """
        weight = self.A * self.length * self.rho
        return weight

    @property
    def h(self):
        """
        Property, returns member's cross-section's height
        """
        try:
            return self.cross_section.h
        except AttributeError:
            return self.cross_section.H

    @h.setter
    def h(self, val):
        """
        Sets cross-section's height to given value.
        Changes profile and sets new cross-sectional properties to member's elements
        """

        splitted = self.profile.split()
        if len(splitted) == 2:
            profile_type = self.profile.split()[0].upper()
            if profile_type == "IPE":
                self.profile = profile_type + " " + str(val)
            elif profile_type == "SHS":
                val = max(val, 25)
                self.profile = profile_type + " " + str(val) + 'X' + str(val) + 'X' + str(max(round(val / 20), 2))
        elif len(splitted) == 3:
            self.profile = splitted[0] + " " + str(val) + " " + splitted[2]

    @property
    def material(self):
        """
        Returns member's material e.g. S355
        """
        return self.__material

    @material.setter
    def material(self, val):
        """
        Changes member's matrial and gets new material properties
        from tables_and_tuples.mat -dict
        """
        self.__material = val
        self.fy = MATERIALS[self.material]['f_y']
        self.E = MATERIALS[self.material]['E']
        self.fu = MATERIALS[self.material]['f_u']
        self.nu = MATERIALS[self.material]['v']
        self.rho = MATERIALS[self.material]['rho']

    @property
    def profile(self):
        """
        Returns member's profile e.g. IPE 200, HE 120 A
        """
        return self.__profile

    @profile.setter
    def profile(self, val):
        """
        Changes member's profile to given value.
        Calculates new cross-sectional properties and sets these new values
        to member's elements.
        
        :param val: string, profile name e.g. 'IPE 100'
        """
        if isinstance(val, list) and len(val) == 5:
            h, b, tf, tw, r = val
            if isinstance(self.cross_section, CustomISection):
                self.cross_section.H = h
                self.cross_section.B = b
                self.cross_section.tf = tf
                self.cross_section.tw = tw
                self.cross_section.r = r
                self.cross_section.cross_section_properties()
            else:
                self.cross_section = CustomISection(h, b, tf, tw, r)
        else:
            self.__profile = val.upper()
            splitted_val = self.profile.split(" ")
            profile_type = splitted_val[0]
            if profile_type == 'IPE' or profile_type == 'HE':
                try:
                    H = int(splitted_val[1])
                    catalogue = True
                except ValueError:
                    H = float(splitted_val[1])
                    catalogue = False

            elif profile_type == 'WI':
                vals = splitted_val[1].replace('X', '-').split('-')
                H = float(vals[0])
                b1 = float(vals[3])
                b2 = float(vals[5])
                tw = float(vals[1])
                tf1 = float(vals[2])
                tf2 = float(vals[4])

            else:
                vals = splitted_val[1].split('X')
                if len(vals) == 2:
                    H = float(vals[0])
                    T = float(vals[1])
                elif len(vals) == 3:
                    H = float(vals[0])
                    B = float(vals[1])
                    T = float(vals[2])
                else:
                    raise TypeError(f'{splitted_val[1]} is not valid profile')

            if profile_type == 'IPE':
                self.cross_section = IPE(H, self.fy)

            elif profile_type == 'WI':
                self.cross_section = WISection(H, tw, [b1, b2], [tf1, tf2], self.fy)

            elif profile_type == 'HE':
                if splitted_val[2] == 'A':
                    self.cross_section = HEA(H, self.fy)
                elif splitted_val[2] == 'AA':
                    self.cross_section = HEAA(H, self.fy)
                elif splitted_val[2] == 'B':
                    self.cross_section = HEB(H, self.fy)
                elif splitted_val[2] == 'C':
                    self.cross_section = HEC(H, self.fy)
                elif splitted_val[2] == 'M':
                    self.cross_section = HEM(H, self.fy)

            elif profile_type == 'CHS':
                self.cross_section = CHS(H, T, self.fy)

            elif profile_type == 'RHS':
                self.cross_section = RHS(H, B, T, self.fy)

            elif profile_type == 'SHS':
                self.cross_section = SHS(H, T, self.fy)
            else:
                raise ValueError('{} is not valid profile type!'.format(profile_type))

        # Change member's elements' properties
        if len(self.elements) > 0:
            for element in self.elements.values():
                element.section.A = self.cross_section.A
                element.section.Iy = self.cross_section.I[0]
        # Change steel_member objects properties
        if self.steel_member:
            self.steel_member.profile = self.cross_section

    @property
    def Sj1(self):
        return self.__Sj1

    @Sj1.setter
    def Sj1(self, val):

        if val < 1e-4:
            val = 1e-4
        elif val > 1e20:
            val = 1e20
        if len(self.element_ids) > 0:
            idx = self.element_ids[0]
            ele = self.elements[idx]
            ele.rot_stiff[0] = val

        self.__Sj1 = val

    @property
    def Sj2(self):
        return self.__Sj2

    @Sj2.setter
    def Sj2(self, val):

        if val < 1e-4:
            val = 1e-4
        elif val > 1e20:
            val = 1e20
        if len(self.element_ids) > 0:
            idx = self.element_ids[-1]
            ele = self.elements[idx]
            ele.rot_stiff[1] = val

        self.__Sj2 = val

    def shape(self, x):
        """
        Returns chord's y value corresponding to x
        """
        start_node, end_node = self.coordinates
        x0, y0 = start_node
        Lx = end_node[0] - start_node[0]
        Ly = end_node[1] - start_node[1]
        try:
            k = Ly / Lx
        except:
            k = 0

        return k * (x - x0) + y0

    @property
    def length(self):
        start_node, end_node = self.coordinates
        x0, y0 = start_node
        x1, y1 = end_node
        x = (x1 - x0) ** 2
        y = (y1 - y0) ** 2
        L = np.sqrt(x + y)
        return L

    def alpha_to_Sj(self):
        """ Change alpha value to Sj
        """
        # SFS-EN 1993-1-8 page 60, hinge 0.5 < alpha < 25 rigid
        self.Sj1 = self.alpha1 * self.E * self.I_y * 1e-12 / self.length
        self.Sj2 = self.alpha2 * self.E * self.I_y * 1e-12 / self.length

    def Sj_to_alpha(self):
        """ Change Sj value to alpha
        """
        # SFS-EN 1993-1-8 page 60, hinge 0.5 < alpha < 25 rigid
        self.alpha1 = self.Sj1 * self.length / (self.E * self.I_y * 1e-12)
        self.alpha2 = self.Sj2 * self.length / (self.E * self.I_y * 1e-12)

    def generate(self, fem_model):
        """ Generates the member
        """
        # If the frame hasn't been created, create members and calculate nodal
        # coordinates, otherwise initialize frame.
        if not self.is_generated:
            self.add_nodes(fem_model)
            self.add_material(fem_model)
            self.add_section(fem_model)
            self.generate_elements(fem_model)
            self.is_generated = True

    #@lru_cache(CACHE_BOUND)
    def calc_nodal_coordinates(self, num_elements=0):
        """
            Calculates node locations along member
            Coordinates used are global coordinates
            Adds locations to a list where they can be accessed later
            :param num_elements: int, number of elements to be created
        """
        if num_elements != 0:
            self.num_elements = num_elements
        self.nodal_coordinates = []
        self.nodal_coordinates.extend(self.added_coordinates)
        start_node, end_node = self.coordinates
        x0, y0 = start_node
        Lx = end_node[0] - start_node[0]
        Ly = end_node[1] - start_node[1]
        dx = Lx / self.num_elements
        dy = Ly / self.num_elements
        for i in range(self.num_elements):
            x = i * dx + x0
            y = i * dy + y0
            loc = i / self.num_elements
            node = [x, y]
            if node not in self.nodal_coordinates:
                self.nodal_coordinates.append(node)
            if loc not in self.loc:
                self.loc.append(loc)
        if [end_node[0], end_node[1]] not in self.nodal_coordinates:
            self.nodal_coordinates.append([end_node[0], end_node[1]])
        if 1 not in self.loc:
            self.loc.append(1)

        if self.is_generated:
            for j, node in enumerate(self.nodes.values()):
                # print(self.nodal_coordinates)
                # print(j, len(self.nodal_coordinates))
                node.coord = np.array(self.nodal_coordinates[j])

        self.nodal_coordinates.sort()

    def add_node_coord(self, coord):
        """
        Adds coordinate to memeber's coordinates and
        calculates new coordinates local location
        If coordinate is not between member's coordinates, reject it
        :param coord: array of two float values, node's coordinates
        """
        if coord not in self.nodal_coordinates and self.point_intersection(coord):
        #if coord not in self.added_coordinates and self.point_intersection(coord):
            self.added_coordinates.append(coord)
            self.nodal_coordinates.append(coord)
            self.nodal_coordinates.sort()
            start_node, end_node = self.coordinates
            x, y = coord
            x1, y1 = start_node
            dx = x - x1
            dy = y - y1
            dz = math.sqrt((dx ** 2 + dy ** 2))
            z = dz / self.length
            self.loc.append(z)
            self.loc.sort()

    def add_nodes(self, fem_model):
        """ Creates nodes to previously calculated locations
        """
        idx = None
        for coordinate in self.nodal_coordinates:
            x, y = coordinate
            if coordinate in fem_model.nodal_coords:
                idx = fem_model.nodal_coords.index(coordinate)
                self.nodes[idx] = fem_model.nodes[idx]
                self.nodes[idx].parents.append(self)
            else:
                idx = fem_model.nnodes()
                fem_model.add_node(x, y)
                self.nodes[idx] = fem_model.nodes[idx]
                self.nodes[idx].parents.append(self)
            if not self.n1:
                self.n1 = fem_model.nodes[idx]
                # Add last node
        if not self.n2 and idx:
            self.n2 = fem_model.nodes[idx]

    def generate_elements(self, fem_model):
        """ Generates elements between nodes
            For beam member's first and last element, creates semi-rigid end
            elements. Elements are added to a list
            :param fem_model: FrameFEM -object
        """
        index = fem_model.nels()
        node_ids = list(self.nodes.keys())
        # EBBeam -elements
        if self.mtype == "column":

            for i in range(len(self.nodes) - 1):
                n1 = node_ids[i]
                n2 = node_ids[i + 1]

                self.elements[index] = \
                    EBBeam(fem_model.nodes[n1], fem_model.nodes[n2], \
                           fem_model.sections[self.mem_id], \
                           fem_model.materials[self.mem_id])

                fem_model.add_element(self.elements[index])
                self.element_ids.append(index)
                index += 1

        if self.mtype == "beam":
            if len(self.nodes) == 2:
                n1 = node_ids[0]
                n2 = node_ids[1]

                self.elements[index] = \
                    EBSemiRigidBeam(fem_model.nodes[n1], fem_model.nodes[n2], \
                                    fem_model.sections[self.mem_id], \
                                    fem_model.materials[self.mem_id], \
                                    rot_stiff=[self.Sj1, self.Sj2])
                fem_model.add_element(self.elements[index])
                self.element_ids.append(index)
            else:
                for i in range(len(self.nodes) - 1):
                    n1 = node_ids[i]
                    n2 = node_ids[i + 1]

                    # EBSemiRigid -element, first element
                    if i == 0:
                        self.elements[index] = \
                            EBSemiRigidBeam(fem_model.nodes[n1], fem_model.nodes[n2], \
                                            fem_model.sections[self.mem_id], \
                                            fem_model.materials[self.mem_id], \
                                            rot_stiff=[self.Sj1, np.inf])
                    # EBSemiRigid -element, last element
                    elif i == (len(self.nodes) - 2):
                        self.elements[index] = \
                            EBSemiRigidBeam(fem_model.nodes[n1], fem_model.nodes[n2], \
                                            fem_model.sections[self.mem_id], \
                                            fem_model.materials[self.mem_id], \
                                            rot_stiff=[np.inf, self.Sj2])
                    # EBBeam -elements
                    else:
                        self.elements[index] = \
                            EBBeam(fem_model.nodes[n1], fem_model.nodes[n2], \
                                   fem_model.sections[self.mem_id], \
                                   fem_model.materials[self.mem_id])

                    fem_model.add_element(self.elements[index])
                    self.element_ids.append(index)
                    index += 1

    def generate_eccentricity_elements(self, fem_model):
        """ Generates eccentricity elements to connections
        """
        # Material id
        mat_id = len(fem_model.materials)
        # Add material
        # Material(E, nu, rho)
        fem_model.add_material(210e3, 0.3, 7850e-9)
        # Add section
        # BeamSection(A, Iy)
        # HE 1000 A
        # A = 34680
        # Iy = 5538000000
        sect_id = len(fem_model.sections)
        sect = fem.BeamSection(38880, 6299657109)
        fem_model.add_section(sect)
        for coordinates in self.ecc_coordinates:
            for i, coord in enumerate(coordinates):
                coordinates[i] = [round(c, PREC) for c in coord]
            idx = fem_model.nels()
            # n1 is the node connected to the column
            # n2 is hinged connection to chord
            n1 = fem_model.nodes[fem_model.nodal_coords.index(coordinates[0])]
            n2 = fem_model.nodes[fem_model.nodal_coords.index(coordinates[1])]
            self.ecc_elements[idx] = EBBeam(n1, n2,
                                            fem_model.sections[sect_id],
                                            fem_model.materials[mat_id])
            # rot_stiff=[np.inf, 0])
            fem_model.add_element(self.ecc_elements[idx])

    #@lru_cache(CACHE_BOUND)
    def calc_nodal_forces(self):
        """ Gets calculated nodal forces on member's elements and
            adds them to dict where node is the key and froces are value
            self.nodal_forces[node_id] = [Fx, Fy, Mz]
        """
        self.med = 0
        self.ved = 0
        self.ned = 0

        i = 0
        node_ids = list(self.nodes.keys())
        for element in self.elements.values():
            node_id = node_ids[i]
            axial_force = element.axial_force[0]
            if abs(axial_force) > abs(self.ned):
                self.ned = axial_force

            shear_force = element.shear_force[0]
            if abs(shear_force) > abs(self.ved):
                self.ved = shear_force

            bending_moment = element.bending_moment[0]
            if abs(bending_moment) > abs(self.med):
                self.med = bending_moment

            self.nodal_forces[node_id] = [axial_force,
                                          shear_force,
                                          bending_moment]
            i += 1

            if i == len(self.elements):

                node_id = node_ids[i]
                axial_force = element.axial_force[1]
                if abs(axial_force) > abs(self.ned):
                    self.ned = axial_force

                shear_force = element.shear_force[1]
                if abs(shear_force) > abs(self.ved):
                    self.ved = shear_force

                bending_moment = element.bending_moment[1]
                if abs(bending_moment) > abs(self.med):
                    self.med = bending_moment

                self.nodal_forces[node_id] = [axial_force,
                                              shear_force,
                                              bending_moment]

   # @lru_cache(CACHE_BOUND)
    def calc_nodal_displacements(self, fem_model):
        """ Calculates nodal displacements and saves them to a dict
            :param fem_model: FrameFEM -object
        """
        for node in self.nodes:
            self.nodal_displacements[node] = fem_model.nodes[node].u

    def testbmd(self, scale):
        """ Plots member's bending moment diagram
            Plots currently only horizontal diagrams
            :param scale: float, scales the diagram
        """
        try:
            x1 = []
            y1 = []
            i = 0
            for node in self.nodes:
                forces = self.nodal_forces[node]
                bending_moment = forces[2]
                x1.append(i)
                y1.append(bending_moment)
                i += self.length / len(self.elements)
            x2 = [0] * len(x1)
            max_val = max(y1)
            min_val = min(y1)
            if abs(max_val) > abs(min_val) and max_val != y1[0] \
                    and max_val != y1[-1]:
                val = min_val
            else:
                val = max_val
            max_loc = int(y1.index(val))
            plt.gca().invert_yaxis()
            plt.fill_between(x1, y1, color='lightgray')
            plt.plot(x1, y1)
            plt.plot(x1, x2, color='black')
            plt.text(x1[0], y1[0], str(y1[0]) + "kNm")
            plt.text(x1[-1], y1[-1], str(y1[-1]) + "kNm")
            plt.text(x1[max_loc], y1[max_loc], str(val) + "kNm")
        except ValueError:
            print("Error! Calculate results first.")

    def add_self_weight(self, frame):
        """ Adds self-weight to the member's loads
        """
        if not self.self_weight:
            self.self_weight = True
            load_id = "self_weight"
            # self.weight is kg's, multiplier changes it to N's
            multiplier = 10
            value = -1 * multiplier * self.weight / self.length
            direction = 'y'
            frame.add(LineLoad(self, [value, value], direction))

    def remove_self_weight(self):
        """ Removes self-weight from loads
        """
        if self.self_weight:
            self.self_weight = False
            del (self.loads["self_weight"])

        if len(self.loads) == 0:
            self.has_load = False

    def add_material(self, fem_model):
        """ Adds member's material information to calculation model
            Young's modulus MPa
            nu is dimensionless
            Density kg/m^3
        """
        fem_model.add_material(self.E, self.nu, self.rho)

    def add_section(self, fem_model):
        """ Units: mm A and I_y are in mm**2 and mm**4, respectively"""
        s = fem.BeamSection(self.cross_section.A, self.cross_section.I[0])
        fem_model.add_section(s)

    #@lru_cache(CACHE_BOUND)
    def check_cross_section(self):
        """ Checks if cross-section is strong enough.
            Gives boolean value for self.is_strong_enough
            Saves list of stress ratios to self.r
        """

        if not self.steel_member.nsect():
            for i, node in enumerate(self.nodal_forces.keys()):
                forces = self.nodal_forces[node]
                ned = forces[0]
                ved = forces[1]
                med = forces[2]
                loc = self.loc[i]
                self.steel_member.add_section(ned=ned, vzed=ved,
                                              myed=med, loc=loc)
        else:
            for i, node in enumerate(self.nodal_forces.keys()):
                forces = self.nodal_forces[node]
                self.steel_member.ned[i] = forces[0]
                self.steel_member.vzed[i] = forces[1]
                self.steel_member.myed[i] = forces[2]

        # Cross-sectional stress ratios in member's nodes' locations
        self.r[:4] = self.steel_member.check_sections()
        # Buckling about y - and z - axis 
        buckling_r = self.steel_member.check_buckling()
        self.r[4] = buckling_r[0]
        self.r[5] = buckling_r[1]
        # Lateral-Torsional buckling
        self.r[6] = self.steel_member.check_LT_buckling()
        # Set cross-section's maximum forces for getting results later
        self.cross_section.Ned = self.ned
        self.cross_section.Ved = self.ved
        self.cross_section.Med = self.med

        if max(self.r) > 1.0:
            self.is_strong_enough = False
        else:
            self.is_strong_enough = True

    def design_member(self, prof_type):
        """ Goes through all profiles in list and stops iterating when 
            cross-section can bear it's loads.
            If member is previously designed, iterating starts from 3 profiles
            before currrent profile.
        """
        prof_type = prof_type.upper()
        if prof_type == "IPE":
            profiles = ipe_profiles.keys()
        elif prof_type == "H":
            profiles = h_profiles.keys()
        elif prof_type == "RHS":
            profiles = rhs_profiles.keys()
        elif prof_type == "CHS":
            profiles = chs_profiles.keys()
        elif prof_type == "SHS":
            profiles = shs_profiles.keys()
        else:
            raise ValueError(f'"{prof_type}" is not a valid profile type!')

        for profile in profiles:
            self.profile = profile
            self.check_cross_section()
            if max(self.r) <= 1.0:
                break

    def line_intersection(self, coordinates):
        """
        Calculates coordinate where two members intersect
        :param coordinates: array of two arrays of two float values, [[x1,y1],[x2,y2]]
        :return [px, py]: array of two float values, coordinates for intersection
        source: https://en.wikipedia.org/wiki/Line%E2%80%93line_intersection
        """
        start_node, end_node = self.coordinates
        x1, y1 = start_node
        x2, y2 = end_node
        x3, y3 = coordinates[0]
        x4, y4 = coordinates[1]

        if ((x1 - x2) * (y3 - y4) - (y1 - y2) * (x3 - x4)) == 0:
            return None
        else:
            px = ((x1 * y2 - y1 * x2) * (x3 - x4) - (x1 - x2) * (x3 * y4 - y3 * x4)) / (
                (x1 - x2) * (y3 - y4) - (y1 - y2) * (x3 - x4))
            py = ((x1 * y2 - y1 * x2) * (y3 - y4) - (y1 - y2) * (x3 * y4 - y3 * x4)) / (
                (x1 - x2) * (y3 - y4) - (y1 - y2) * (x3 - x4))

            return [round(px, 5), round(py, 5)]

    def point_intersection(self, coordinate):
        """
        Calculates if member and point intersect
        :param coordinate: array of two float values
        :return bool: true if point and member intersect
        """

        start_node, end_node = self.coordinates
        x1, y1 = start_node
        x2, y2 = end_node
        x, y = coordinate
        # Coordinate is between member's coordinates
        if x1 <= x <= x2 and y1 <= y <= y2 or 'chord' in self.mtype:
            if x2 - x1 == 0:
                y1, y2 = sorted([y1, y2])
                return x == x1 and y1 <= y <= y2
            else:
                k = (y2 - y1) / (x2 - x1)
                b = y1 - k * x1
                return math.isclose(y, k * x + b, rel_tol=1e-3)  # y == k * x + b
        return False

    def plot(self, print_text=True, c='k'):

        X = self.coordinates
        if c:
            if self.is_strong_enough:
                color = 'green'
            else:
                color = 'red'
        else:
            color = 'k'
        # Plot members
        plt.plot([X[0][0], X[1][0]], [X[0][1], X[1][1]], color)
        # Plot text

        # Calculate text location
        delta_y = X[1][1] - X[0][1]
        delta_x = X[1][0] - X[0][0]
        if delta_x == 0:
            rot = 90
        elif delta_y == 0:
            rot = 0
        else:
            rot = math.degrees(math.atan(delta_y / delta_x))
        if self.mtype == 'beam':
            x = (X[0][0] + X[1][0]) / 2
            y = (X[1][1] + X[0][1]) / 2
            horzalign = 'center'
            vertalign = 'bottom'
        elif self.mtype == 'column':
            x = (X[0][0] + X[1][0]) / 2
            y = (X[1][1] + X[0][1]) / 2
            horzalign = 'right'
            vertalign = 'center'

        else:
            x = (X[0][0] + X[1][0]) / 2
            y = (X[1][1] + X[0][1]) / 2
            horzalign = 'right'
            vertalign = 'center'

        if print_text:
            plt.text(x, y, str(self.mem_id) + ": " + self.profile,
                     rotation=rot, horizontalalignment=horzalign,
                     verticalalignment=vertalign)
        else:
            plt.text(x, y, str(self.mem_id),
                     rotation=rot, horizontalalignment=horzalign,
                     verticalalignment=vertalign)

    def plot_results(self):

        UN, UV, UM, UMN = self.cross_section.section_resistance(return_list=True)
        B = max(self.steel_member.check_buckling())
        LT = self.steel_member.check_LT_buckling()

        x = np.arange(6)
        Y = [UN, UV, UM, UMN, B, LT]
        c = []
        for val in Y:
            if val < 0.9:
                c.append('lightgreen')
            elif val > 1.0:
                c.append('r')
            else:
                c.append('ly')
        plt.bar(x, Y, color=c, width=0.75)
        X = ['N', 'V', 'M', 'MN', 'B', 'LT']
        plt.xticks(x, X)
        plt.title(f'Member {self.mem_id} stress ratios')
        line_x = np.arange(-0.5, len(Y))
        line_y = [1] * len(line_x)
        plt.plot(line_x, line_y, '--', c='k')
        plt.show()

    def bmd(self, scale):
        """
        Plots bending moment diagram
        :param scale: float, scaling factor
        """
        X = []
        Y = []
        self.calc_nodal_forces()

        moment_values = [x[2] for x in self.nodal_forces.values()]
        node_ids = list(self.nodes.keys())
        x = self.nodal_coordinates[0][0]
        y = self.nodal_coordinates[0][1]
        X.append(x)
        Y.append(y)
        for i in range(len(self.nodes)):
            node = node_ids[i]
            if self.mtype == "beam":
                x0, y0 = self.nodal_coordinates[i + 1].coord
                bending_moment = self.nodal_forces[node][2]
                y1 = bending_moment / (1000 / scale)
                x = x0
                y = y0 - y1
                X.append(x)
                Y.append(y)
                if i == 0 or i == len(self.nodes) - 1 or bending_moment == max(moment_values) or \
                                bending_moment == min(moment_values):
                    if bending_moment > 0:
                        vert = 'top'
                    else:
                        vert = 'bottom'
                    plt.text(x, y, f'{bending_moment:.2f} kNm', verticalalignment=vert)

            elif self.mtype == "column":
                x0 = self.nodal_coordinates[i + 1][0]
                y0 = self.nodal_coordinates[i + 1][1]
                bending_moment = self.nodal_forces[node][2]
                x1 = bending_moment / (1000 / scale)
                x = x0 + x1
                y = y0
                X.append(x)
                Y.append(y)
                if i == 0 or i == len(self.nodes) - 1 or bending_moment == max(moment_values) or \
                                bending_moment == min(moment_values):
                    if bending_moment > 0:
                        horz = 'left'
                    else:
                        horz = 'right'
                    plt.text(x, y, f'{bending_moment:.2f} kNm', horizontalalignment=horz)
        X.append(self.nodal_coordinates[i + 1][0])
        Y.append(self.nodal_coordinates[i + 1][1])
        plt.plot(X, Y, color='gray')

    def bmd_test(self, scale=1):

        # Scales Nmm to kNm
        unit_scaler = 1e-6

        # Member's position vector
        v = np.array([math.cos(self.angle), math.sin(self.angle)])
        # Vector perpendicular to v
        u = np.array([-math.sin(self.angle), math.cos(self.angle)])
        X = []
        Y = []
        start_coord, end_coord = self.coordinates
        x01, y01 = start_coord
        x02, y02 = end_coord
        X.append(x01)
        Y.append(y01)
        self.calc_nodal_forces()

        moment_values = [x[2] for x in self.nodal_forces.values()]

        for elem in self.elements.values():
            x0, y0 = elem.nodes[0].coord
            bending_moment = elem.bending_moment[0]
            val = bending_moment * unit_scaler * scale
            x, y = np.array([x0, y0]) - val * u
            X.append(x)
            Y.append(y)
            horzalign = 'center'
            vertalign = 'center'
            if bending_moment == max(moment_values) or bending_moment == min(moment_values):
                plt.text(x, y, f'{bending_moment*unit_scaler:.2f} kNm', horizontalalignment=horzalign)
        x0, y0 = elem.nodes[1].coord
        bending_moment = elem.bending_moment[1]
        val = bending_moment * unit_scaler * scale
        x, y = np.array([x0, y0]) - val * u
        X.append(x)
        Y.append(y)
        X.append(x02)
        Y.append(y02)
        plt.text(x, y, f'{bending_moment*unit_scaler:.2f} kNm', horizontalalignment=horzalign)
        plt.plot(X, Y, color='gray')

    def sfd(self, scale):
        """
        Plots shear force diagram
        :param scale: float, scaling factor
        """

        X = []
        Y = []
        self.calc_nodal_forces()
        X.append(self.nodal_coordinates[0][0])
        Y.append(self.nodal_coordinates[0][1])
        for i in range(len(self.nodes)):
            node = self.nodes[i]
            if self.mtype == "beam":
                x0 = self.nodal_coordinates[i][0]
                y0 = self.nodal_coordinates[i][1]
                y1 = self.nodal_forces[node][1] / (1000 / scale)
                x = x0
                y = y0 - y1
                X.append(x)
                Y.append(y)
            elif self.mtype == "column":
                x0 = self.nodal_coordinates[i][0]
                y0 = self.nodal_coordinates[i][1]
                x1 = self.nodal_forces[node][1] / (1000 / scale)
                x = x0 + x1
                y = y0
                X.append(x)
                Y.append(y)
        X.append(self.nodal_coordinates[i][0])
        Y.append(self.nodal_coordinates[i][1])
        plt.plot(X, Y, color='gray')

    def plot_normal_force(self):

        # Scales N to kN
        unit_scaler = 1e-3

        X = self.coordinates
        if self.ned < 0:
            r = min(1, max(self.r[4:5]))
            alpha = max(0.1, r)
            color = (1, 0.5 - r / 2, 0, alpha)
        else:
            r = min(1, self.r[0])
            alpha = max(0.1, r)
            color = (0, 0.5 - r / 2, 1, alpha)
        # Plot members
        plt.plot([X[0][0], X[1][0]], [X[0][1], X[1][1]], color=color, linewidth=2)
        # Plot text
        # Calculate text location
        delta_y = X[1][1] - X[0][1]
        delta_x = X[1][0] - X[0][0]

        if delta_x == 0:
            rot = 90
        elif delta_y == 0:
            rot = 0
        else:
            rot = math.degrees(math.atan(delta_y / delta_x))

        x = (X[0][0] + X[1][0]) / 2
        y = (X[1][1] + X[0][1]) / 2
        horzalign = 'center'
        vertalign = 'center'
        plt.text(x, y, f'{self.ned*unit_scaler:.2f}  kN,\nr: {r*100:.2f} %',
                 rotation=rot, horizontalalignment=horzalign,
                 verticalalignment=vertalign)

    def lineload_elements(self, coords):

        # Returns the elements that are under line load
        #:param coords: 2D-array of float, line load's start and end coordinates
        #:return element_ids: array of int, elements id's


        start, end = coords
        start = [round(c, PREC) for c in start]
        end = [round(c, PREC) for c in end]
        start_idx = self.nodal_coordinates.index(start)
        end_idx = self.nodal_coordinates.index(end)
        element_ids = self.element_ids[start_idx:end_idx]
        return element_ids

    def round_coordinates(self, prec=PREC):

        for i, coord in enumerate(self.nodal_coordinates):
            self.nodal_coordinates[i] = [round(c, prec) for c in coord]


class SteelBeam(FrameMember):
    def __init__(self, coordinates, alpha1=25, alpha2=25, mem_id="",
                 profile="IPE 100", material="S355", num_elements=4):
        super().__init__(coordinates, mem_id, profile, material, num_elements)

        self.mtype = 'beam'
        self.alpha1 = alpha1
        self.alpha2 = alpha2
        self.check_mtype()

    def check_mtype(self):
        start_node, end_node = self.coordinates
        x1, y1 = start_node
        x2, y2 = end_node

        try:
            angle = abs(y2 - y1) / abs(x2 - x1)

            if angle >= 0.8:
                self.mtype = 'column'
        except ZeroDivisionError:
            self.mtype = 'column'


class SteelColumn(FrameMember):
    def __init__(self, coordinates, mem_id="", profile="IPE 100",
                 material="S355", num_elements=4, LT_buckling=False):
        super().__init__(coordinates, mem_id, profile, material, num_elements,
                         LT_buckling)

        self.mtype = 'column'
        self.check_mtype()

    def check_mtype(self):
        start_node, end_node = self.coordinates
        x1, y1 = start_node
        x2, y2 = end_node

        try:
            angle = abs(y2 - y1) / abs(x2 - x1)
            if angle < 0.8:
                self.mtype = 'beam'
        except ZeroDivisionError:
            None


# --------------------------- LOAD CLASSES ----------------------------
class Load:
    """ General class for loads """

    def __init__(self, load_id, ltype='live', name='Load', f=1.0):
        """ Constructor """
        self.load_id = load_id
        self.name = name
        self.type = ''


class PointLoad(Load):
    """ Class for point loads (forces and moments) """

    def __init__(self, coordinate, v, load_id=2, ltype='live', name='PointLoad',
                 f=1.0):
        super().__init__(load_id, ltype, name, f)
        """ Input:
            sid -- load id
            nid -- node subjected to the load
            v -- load vector: v[0] = Fx, v[1] = Fy, v[2] = Mz
            f -- scaling factor
        """

        self.__coordinate = coordinate
        self.v = np.asarray(v)
        self.f = f
        self.node = None


    @property
    def coordinate(self):
        if self.node:
            return self.node.coord
        else:
            return self.__coordinate


    def add_load(self, fem_model):

        if self.coordinate in fem_model.nodal_coords:
            idx = fem_model.nodal_coords.index(self.coordinate)
            self.node = fem_model.nodes[idx]
            fem_model.add_load(fem.PointLoad(self.load_id, self.node, self.v, self.f))




class LineLoad(Load):
    def __init__(self, coordinates, values, direction, load_id=2, f=1.0,
                 ltype='live', name='LineLoad'):
        super().__init__(load_id, ltype, name, f)
        if isinstance(coordinates, FrameMember):
            self.member = coordinates
            self.member.has_load = True
            self.member.q0 = values[0]
            self.member.q1 = values[1]
            coordinates = self.member.coordinates
            self.member.loads.append(self)
        else:
            self.mem_id = None
            self.member = None
        self.coordinates = coordinates
        self.values = np.asarray(values)
        self.direction = direction
        self.f = f
        self.element_ids = None

    def calc_k(self):
        v0, v1 = self.values
        k = (v1 - v0) / len(self.member.elements)
        return k

    def add_load(self, fem_model):
        k = self.calc_k()
        v0, v1 = self.values
        for i, elem_id in enumerate(self.member.elements.keys()):
            v1 = (i * k) + v0
            load = fem.LineLoad(self.load_id,
                                fem_model.elements[elem_id],
                                [0.0, 1.0],
                                [v0, v1],
                                self.direction)
            fem_model.add_load(load)
            v0 = v1


# --------------------------- SUPPORT CLASSES ----------------------------
class Support:
    def __init__(self, coordinate, dofs, supp_id=1):
        """ Constructor
            coordinate .. nodal coordinates [list]
            node_id .. 
        """
        self.node = None
        self.node_id = None
        self.coordinate = coordinate
        self.supp_id = supp_id
        self.dofs = dofs

    @property
    def coordinate(self):
        if self.node and list(self.node.coord) != self.__coordinate:
            self.__coordinate = list(self.node.coord)
        return self.__coordinate

    @coordinate.setter
    def coordinate(self, val):
        self.__coordinate = val
        if self.node:
            self.node.coord = np.array(val)

    def add_support(self, fem_model):

        if self.coordinate in fem_model.nodal_coords:
            idx = fem_model.nodal_coords.index(self.coordinate)
            self.node_id = idx
            self.node = fem_model.nodes[idx]
            fem_model.add_support(self.supp_id, self.node_id, self.dofs, val=0.0)
        else:
            pass


class FixedSupport(Support):
    def __init__(self, coordinate, supp_id=1):
        #super().__init__(coordinate, [1, 1, 1], supp_id)
        super().__init__(coordinate, [0, 1, 2], supp_id)


class XHingedSupport(Support):
    def __init__(self, coordinate, supp_id=1):
        super().__init__(coordinate, [0], supp_id)


class YHingedSupport(Support):
    def __init__(self, coordinate, supp_id=1):
        super().__init__(coordinate, [1], supp_id)


class XYHingedSupport(Support):
    def __init__(self, coordinate, supp_id=1):
        super().__init__(coordinate, [0, 1], supp_id)


class Hinge(Support):
    def __init__(self, coordinate, supp_id=1):
        super().__init__(coordinate, [0, 0, 0], supp_id)


if __name__ == '__main__':

    frame = Frame2D()
    #col1 = SteelColumn([[0,0], [0, 1000]])
    #col2 = SteelColumn([[2000,0], [2000, 1000]])
    beam = SteelBeam([[0, 000], [2000, 000]])
    #frame.add(col1)
    #frame.add(col2)
    frame.add(beam)
    frame.add(LineLoad(beam, [-30, -30], 'y'))
    frame.add(FixedSupport([0,000],supp_id=1))
    frame.add(FixedSupport([2000,000],supp_id=1))

    frame.generate()
    frame.calculate()
    #frame.bmd(5)
    frame.plot()<|MERGE_RESOLUTION|>--- conflicted
+++ resolved
@@ -8,11 +8,6 @@
 import matplotlib.pyplot as plt
 import numpy as np
 
-<<<<<<< HEAD
-from functools import lru_cache
-
-CACHE_BOUND = 32000
-=======
 try:
     import src.framefem.framefem  as fem
     from src.framefem.elements import EBBeam, EBSemiRigidBeam
@@ -27,7 +22,6 @@
     from sections.steel.catalogue import *
     from sections.steel.catalogue import mat as MATERIALS
     from structures.steel.steel_member import SteelMember
->>>>>>> 704cf022
 
 # Eounding precision
 PREC = 3
@@ -362,7 +356,7 @@
                 if coordinate not in self.nodal_coordinates:
                     self.nodal_coordinates.append(coordinate)
 
-    @lru_cache(CACHE_BOUND)
+
     def calc_nodal_forces(self):
         """ Calculates nodal forces and saves values to
             self.nodal_forces - dict       
@@ -374,7 +368,7 @@
             for node in member.nodal_forces:
                 self.nodal_forces[node] = member.nodal_forces[node]
 
-    @lru_cache(CACHE_BOUND)
+
     def calc_nodal_displacements(self):
         """ Calculates nodal displacements and saves values to
             self.nodal_displacements -dict
@@ -386,7 +380,7 @@
             for node in member.nodal_displacements.keys():
                 self.nodal_displacements[node] = member.nodal_displacements[node]
 
-    @lru_cache(CACHE_BOUND)
+
     def calculate(self, load_id=2):
         """ Calculates forces and displacements
             
@@ -1663,7 +1657,7 @@
             self.generate_elements(fem_model)
             self.is_generated = True
 
-    #@lru_cache(CACHE_BOUND)
+
     def calc_nodal_coordinates(self, num_elements=0):
         """
             Calculates node locations along member
@@ -1842,7 +1836,7 @@
             # rot_stiff=[np.inf, 0])
             fem_model.add_element(self.ecc_elements[idx])
 
-    #@lru_cache(CACHE_BOUND)
+
     def calc_nodal_forces(self):
         """ Gets calculated nodal forces on member's elements and
             adds them to dict where node is the key and froces are value
@@ -1892,7 +1886,7 @@
                                               shear_force,
                                               bending_moment]
 
-   # @lru_cache(CACHE_BOUND)
+   #
     def calc_nodal_displacements(self, fem_model):
         """ Calculates nodal displacements and saves them to a dict
             :param fem_model: FrameFEM -object
@@ -1969,7 +1963,7 @@
         s = fem.BeamSection(self.cross_section.A, self.cross_section.I[0])
         fem_model.add_section(s)
 
-    #@lru_cache(CACHE_BOUND)
+
     def check_cross_section(self):
         """ Checks if cross-section is strong enough.
             Gives boolean value for self.is_strong_enough
