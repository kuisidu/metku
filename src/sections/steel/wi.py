--- conflicted
+++ resolved
@@ -71,14 +71,8 @@
         else:
             self.imp_factor = [en1993_1_1.buckling_curve["c"],
                                en1993_1_1.buckling_curve["d"]]
-<<<<<<< HEAD
 
         if h/min(b) <= 2.0:
-=======
-        
-        
-        if h/max(b) <= 2.0:
->>>>>>> 2b140834
             self.imp_factor_LT_gen = en1993_1_1.buckling_curve["c"]
             self.imp_factor_LT = en1993_1_1.buckling_curve["c"]
         else:
