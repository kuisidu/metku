# -*- coding: utf-8 -*-
"""
Created on Fri May 17 10:42 2019

Welded I-sections

@author: kmela
"""
import math
import numpy as np

import matplotlib.pyplot as plt
import matplotlib.patches as patches

try:
    from src.eurocodes.en1993 import en1993_1_1, en1993_1_5, constants
    from src.sections.steel.steel_section import SteelSection
except:
    from eurocodes.en1993 import en1993_1_1, en1993_1_5, constants
    from sections.steel.steel_section import SteelSection



class WISection(SteelSection):
    """ Welded I-sections """

    def __init__(self, h, tw, b, tf, fy=355, weld_throat=5):
        """
            Mono-symmetric welded I-section
            
            h -- height of the profile
            b -- width of the flanges
                b[0] .. top flange
                b[1] .. bottom flange
            tw .. thickness of web
            tf .. tf thickness of flanges
                tf[0] .. top flange
                tf[1] .. bottom flange
            fy -- yield strength
            weld_throat .. throat thickness of the weld between
                           flanges and web (fillet weld assumed)
        """
        self.h = h
        self.b = b
        self.bt = b[0]
        self.bb = b[1]
        self.tf = tf
        self.tt = tf[0]
        self.tb = tf[1]
        self.tw = tw
        self.weld_throat = weld_throat
        
        self.fy = fy
        
        # Reduction factors for effective width of parts
        self.rho_web = 1.0
        self.rho_top = 1.0
        self.rho_bottom = 1.0
        
        
        
        A = self.area()
        Au = self.paint_area()
        I = self.second_moment()
        Ashear = self.shear_area()
        Wel = self.section_modulus()
        Wpl = self.plastic_section_modulus()

<<<<<<< HEAD
        self.It = self.torsional_constant()
        self.Iw = self.warping_constant()

=======
>>>>>>> 5a948e57
        super().__init__(fy, A, I, Au, Wpl, Wel, Ashear)

        """ Determine buckling curve: EN 1993-1-1, Table 6.2 """ 
        if max(tf) <= 40:
            self.imp_factor = [en1993_1_1.buckling_curve["b"],
                               en1993_1_1.buckling_curve["c"]]
        else:
            self.imp_factor = [en1993_1_1.buckling_curve["c"],
                               en1993_1_1.buckling_curve["d"]]

        if h/min(b) <= 2.0:
            self.imp_factor_LT_gen = en1993_1_1.buckling_curve["c"]
            self.imp_factor_LT = en1993_1_1.buckling_curve["c"]
        else:
            self.imp_factor_LT_gen = en1993_1_1.buckling_curve["d"]
            self.imp_factor_LT = en1993_1_1.buckling_curve["d"]
            
    def __getattribute__(self, name):
        """ override the attribute access for those attributes
            that depend on the section dimensions and that are
            constant for rolled sections
        """
        if name == "A":
            if self.area() < 0:
                print(self.h, self.b, self.tt, self.tb, self.tw)
                
            return self.area()
        elif name == "I":
            I = self.second_moment()
            if I[1] < 0:
                print(self.h, self.b, self.tt, self.tb, self.tw)
            return self.second_moment()
        elif name == "Wel":
            return self.section_modulus()
        elif name == "Wpl":
            return self.plastic_section_modulus()
        elif name == "Ashear":
            return self.shear_area()
        elif name == "Au":
            return self.paint_area()
        elif name == "It":
            return self.torsional_constant()
        elif name == "Iw":
            return self.warping_constant()
        elif name == "zs":
            return self.shear_centre()
        elif name == "zj":
            return self.wagners_factor()
        elif name == "b":
            return np.array([self.bt, self.bb])
        elif name == "tf":
            return np.array([self.tt, self.tb])
        else:
            return super().__getattribute__(name)

    def __setattr__(self, key, value):
        if key == "b":        
            self.bt = value
            self.bb = value
        elif key == "tf":
            self.tt = value
            self.tb = value
        #elif key == "bt":
        #    self.b[0] = value
        #elif key == "bb":
        #    self.b[1] = value
        else:
            super().__setattr__(key, value)

    @property
    def hw(self):
        """ Web height """
        return self.h - self.tt - self.tb
    
    @property
    def Aw(self):
        """ Area of web plate """
        return self.hw * self.tw
    
    @property
    def Izw(self):
        """ Second moment of area of web with respect to its own major axis """
        return self.hw * self.tw**3/12

    @property
    def Iyw(self):
        """ Second moment of area of web with respect to its own major axis """
        return self.tw * self.hw ** 3 / 12
    
    @property
    def zw(self):
        """ Distance of centroid of web from bottom of section """
        return self.tb + 0.5 * self.hw

    # @property
    # def tb(self):
    #     """ Thickness of bottom flange """
    #     return self.tf[1]
    #
    # @property
    # def bb(self):
    #     """ Width of bottom flange """
    #     return self.b[1]
    
    @property
    def Ab(self):
        """ Area of bottom flange """
        return self.bb * self.tb
    
    @property
    def Izb(self):
        """ Second moment of area of bottom flange with respect to its own
            major axis
        """
        return self.tb * self.bb**3/12

    @property
    def Iyb(self):
        """ Second moment of area of bottom flange with respect to its own
            major axis
        """
        return self.bb * self.tb ** 3 / 12
    
    @property
    def zb(self):
        """ Distance of centroid of bottom flange from bottom of section """
        return 0.5 * self.tb
    
    # @property
    # def tt(self):
    #     """ Thickness of top flange """
    #     return self.tf[0]
    #
    # @property
    # def bt(self):
    #     """ Width of top flange """
    #     return self.b[0]
    
    @property
    def At(self):
        """ Area of top flange """
        return self.bt * self.tt
    
    @property
    def Izt(self):
        """ Second moment of area of top flange with respect to its own major
            axis
        """
        return self.tt * self.bt**3/12

    @property
    def Iyt(self):
        """ Second moment of area of top flange with respect to its own major
            axis
        """
        return self.bt * self.tt ** 3 / 12
    
    @property
    def zt(self):
        """ Distance of centroid of top flange from bottom of section """
        return self.h - 0.5 * self.tt
    
    @property
    def cf_top(self):
        """ Straight part of the top flange """
        return 0.5*(self.bt-self.tw) - math.sqrt(2)*self.weld_throat

    @property
    def cf_bottom(self):
        """ Straight part of the bottom flange """
        return 0.5*(self.bb-self.tw) - math.sqrt(2)*self.weld_throat

    @property
    def cw(self):
        """ Straight part of the web """
        return self.hw - 2*math.sqrt(2)*self.weld_throat
   
    @property
    def MfRd(self):
        """ Plastic bending resistanc of flanges only
            Commentary and Worked Examples to EN 1993-1-5, pp.70, Fig. 5.11
        """
        
        # Distance between center lines of flanges
        hf = self.h-0.5*(self.tb+self.tt)
        Af1 = self.At
        Af2 = self.Ab
        return min(hf*Af1*self.fy,hf*Af2*self.fy)
    
    @property
    def NtopRd(self):
        """ Axial resistance of top flange
        """
        return self.At*self.fy
    
    @property
    def NbottomRd(self):
        """ Axial resistance of bottom flange
        """
        return self.Ab*self.fy
    
    
    def Aeff(self):
        """ Effective area of the section """
        
    
    def shear_centre(self):
        """ Position of the shear centre S from centroid G
            Source: Maquoi et al. (2003)
            Lateral torsional buckling in steel and composite beams,
            Book 2, 7.1.2 Mono-symmetrical I cross-sections
        """
        
        """ Position of the centroids of the different plates
            with respect to centroid of the cross-section
        """
        zG = self.elastic_neutral_axis()
        zft = self.zt-zG
        zfb = self.zb-zG
        zwS = self.zw-zG
        
        return (self.Izt*zft + self.Izb*zfb + self.Izw*zwS)/self.I[1]

    def wagners_factor(self):
        """ Source: Maquoi et al. (2003)
            Lateral torsional buckling in steel and composite beams,
            Book 2, 7.1.2 Mono-symmetrical I cross-sections
        """

        zf1 = self.zt
        zf2 = self.zb
        zw = self.zw
        Izf1 = self.Izt
        Izf2 = self.Izb
        Izw = self.Izw
        Iyf1 = self.Iyt
        Iyf2 = self.Iyb
        Iyw = self.Iyw
        Af1 = self.At
        Af2 = self.Ab
        Aw = self.Aw

        zs = self.zs

        zj = zs - (1 / (2 * self.I[0])) * (
                zf1 * (Izf1 + Af1 * zf1 ** 2 + 3 * Iyf1)
                + (zf2 * (Izf2 + Af2 * zf2 ** 2 + 3 * Iyf2))
                + (zw * (Izw + Aw * zw ** 2 + 3 * Iyw)))

        return zj
    
    def flange_class(self, verb=False):
        """ Determine class of compressed flange """
        # cf = 0.5*(self.b - self.tw) - self.r
        rf = self.cf_top / self.tt
        cFlange = en1993_1_1.outstand_part_in_compression(rf, self.eps)

        if verb:
            print("Flange classification (outstand element):")
            print("cf = {0:4.2f}, tf = {1:4.2f}".format(self.cf_top, self.tt))
            print("cf/tf = {0:4.2f}".format(rf))
            print("Flange class = {0}".format(cFlange))

        return cFlange

    def web_class_comp(self, verb=False):
        """ Determine class of compressed web """
        rw = self.cw / self.tw
        cWeb = en1993_1_1.internal_part_in_compression(rw, self.eps)

        if verb:
            print("Web classification (internal part in compression):")
            print("cw = {0:4.2f}, tw = {1:4.2f}".format(self.cw, self.tw))
            print("cw/tw = {0:4.2f}".format(rw))
            print("Web class = {0}".format(cWeb))

        return cWeb

    def web_class_bend(self, verb=False):
        """ Determine class of web in bending """
        zel = self.elastic_neutral_axis()
        dpl = self.plastic_neutral_axis()
        rw = self.cw / self.tw
        psi = (-zel+self.tb)/(self.h-zel-self.tt)

        if dpl <= self.tb + math.sqrt(2) * self.weld_throat:
            alpha = 1
        elif dpl >= self.h - self.tt - math.sqrt(2) * self.weld_throat:
            alpha = 0  # TODO tarkista tämä
        else:
            alpha = (self.h - self.tt - math.sqrt(2) * self.weld_throat - dpl)\
                    / (self.h - self.tt - self.tb - 2 * math.sqrt(2))

        cWeb = en1993_1_1.internal_part_comp_bend(rw, self.eps, alpha, psi)

        if verb:
            print("Web classification (internal part in compression and "
                  "bending):")
            print("cw = {0:4.2f}, tw = {1:4.2f}".format(self.cw, self.tw))
            print("cw/tw = {0:4.2f}".format(rw))
            print("alpha = {0:4.2f}".format(alpha))
            print("psi = {0:4.2f}".format(psi))
            print("Web class = {0}".format(cWeb))

        return cWeb

    def web_class_comp_bend(self, Ned, verb=False):
        """ Determine class of web in combined bending and compression 
            TODO tarkista tämä
        """
        # cw = self.h-2*self.tf-2*self.r
        rw = self.hw / self.tw
        Ac = 0.5 * (self.A + Ned / (self.fy / constants.gammaM0))
        a = Ac / self.A
        p = -1

        cWeb = en1993_1_1.internal_part_comp_bend(rw, self.eps, a, p)

        if verb:
            print("Web classification (internal part in compression and "
                  "bending):")
            print("hw = {0:4.2f}, tw = {1:4.2f}".format(self.hw, self.tw))
            print("hw/tw = {0:4.2f}".format(rw))
            print("Web class = {0}".format(cWeb))

        return cWeb

    def moment_axial_force_interact(self, UN, MRd):
        """ Interaction rule for section resistance for combined
            axial force and bending
            
            input: UN .. NEd/NRd
                  MRd .. moment resistance           
            TODO tarkista tämä
        """
        aw = min((self.A - (self.bt * self.tt - self.bb * self.tb))
                 / self.A, 0.5)

        if UN > 1.0:
            MNRd = 0.0
        else:
            MNRd = MRd * min((1 - UN) / (1 - 0.5 * aw), 1)

        return MNRd

    def area(self):
        """ Cross-sectional area """
        return self.Aw + self.At + self.Ab
    
    def shear_area(self):
        """ Shear area """
        # if self.hw < 1e-6 or self.tw < 1e-3:
        #     print(self.hw, self.tw)
        return en1993_1_5.shear_eta(self.fy)*self.hw*self.tw
    
    def paint_area(self):
        """ Area to be painted (circumference of the section) """
        return 2*self.tt + self.bt + 2*self.hw + 2*self.tb + 2*self.bb \
               - 2*self.tw

    def elastic_neutral_axis(self):
        """ Elastic neutral axis 
            measured from the bottom of the section
        """
        zel = (self.zb*self.Ab + self.zw*self.Aw + self.zt*self.At)/self.area()
        return zel
    
    def plastic_neutral_axis(self):
        """ Plastic neutral axis
            measured from the bottom of the section
        """
        # measured downwards from the bottom of the top flange
        # dpl = 0.5*(self.Ab + self.Aw - self.At)/self.tw

        # with respect to y-axis
        if self.At >= self.A / 2:
            dpl = self.h - self.A / (2 * self.bt)
        elif self.Ab >= self.A / 2:
            dpl = self.A / (2 * self.bb)
        else:
            dpl = (self.A / 2 - self.Ab) / self.tw + self.tb

        #  print(dpl)
        return dpl
    
    def second_moment(self):
        """ Second moment of area with respect to both principal axes"""
        zel = self.elastic_neutral_axis()
                
        # with respect to z axis
        Iy = 1/12*self.bb*self.tb**3 + (zel-self.zb)**2*self.Ab + \
                1/12*self.tw*self.hw**3 + (zel-self.zw)**2*self.Aw + \
                1/12*self.bt*self.tt**3 + (zel-self.zt)**2*self.At

        # with respect to z axis        
        Iz = 1/12*self.tb*self.bb**3 + 1/12*self.tt*self.bt**3 + \
                1/12*self.hw*self.tw**3

        return [Iy, Iz]
    
    def section_modulus(self):
        """ Elastic section modulus for bending """
        
        I = self.second_moment()
        zel = self.elastic_neutral_axis()
        
        # distance of neutral axis from the top of the section
        ztop = self.h - zel
        
        Wel = [0, 0]
        Wel[0] = I[0]/max(zel, ztop)
        
        # with respect to z-axis
        Wel[1] = I[1]/(0.5*max(self.b))
        
        return np.asarray(Wel)
    
    def plastic_section_modulus(self):
        """ Plastic section modulus for bending """
        
        """ distance of plastic neutral axis from the bottom of the top 
        flange """

        Wpl = [0, 0]
    
        # with respect to y-axis
        dpl = self.plastic_neutral_axis()

        if self.At >= self.A / 2:
            # neutral axis is in the top flange
            Wpl[0] = (self.bt * pow(self.h - dpl, 2) / 2) \
                     + (self.bt * pow(dpl - self.hw - self.tb, 2) / 2) \
                     + (self.Aw * (dpl - self.hw/2-self.tb)) \
                     + (self.Ab * (dpl - self.tb / 2))

        elif self.Ab >= self.A / 2:
            # neutral axis is in the bottom flange
            Wpl[0] = (self.At * (self.h - dpl - self.tt / 2)) \
                     + (self.Aw * (self.h - dpl - self.tt - self.hw / 2)) \
                     + (self.bb * pow(self.h - dpl -
                                      self.tt - self.hw, 2) / 2) \
                     + (self.bb * pow(dpl, 2) / 2)

        else:
            # neutral axis is in the web
            Wpl[0] = (self.At * (self.h - dpl - self.tt / 2)) \
                     + (self.tw * pow(self.h - dpl - self.tt, 2) / 2) \
                     + (self.tw * pow(dpl - self.tb, 2) / 2) \
                     + (self.Ab * (dpl - self.tb / 2))
            
        # with respect to z-axis
        Wpl[1] = (1/4 * self.Ab * self.bb) + (1/4 * self.At * self.bt) \
                 + (1/4 * self.Aw * self.tw)

        return np.asarray(Wpl)

    def torsional_constant(self):
        """ Torsional constant """

        It = 1/3 * (self.bt * pow(self.tt, 3) + self.bb *
                    pow(self.tb, 3) + self.hw * pow(self.tw, 3))

        # Tarkempi kaava (hidastaa laskentaa) ja lisätermit lähellä arvoa 1
        # It = 1/3 * (self.bt * pow(self.tt, 3) * (1 - 0.63 * (
        #         self.tt / self.bt) * (1 - pow(self.tt, 4) / (12 * pow(
        #             self.bt, 4)))) + self.bb * pow(self.tb, 3) * (1 - 0.63 * (
        #                 self.tb / self.bb) * (1 - pow(self.tb, 4) / (12 * pow(
        #                     self.bb, 4)))) + self.hw * pow(self.tw, 3))

        return It

    def warping_constant(self):
        """ Warping constant on the weaker axis """

        Izf1 = (self.tt * pow(self.bt, 3)) / 12
        Iw = Izf1 * (1 - Izf1 / self.I[1]) * \
             pow(self.h - self.tt / 2 - self.tb / 2, 2)

        return Iw

    def effective_flange(self, flange="Top"):
        """ Effective flange, assumed to be in pure compression """
        
        ksigma = en1993_1_5.buckling_factor_outstand(psi=1.0)
                
        if flange == "Top":
            c = self.cf_top
            t = self.tt
        else:
            c = self.cf_bottom
            t = self.tb

        lp = en1993_1_5.lambda_p(c, t, self.eps, ksigma)
        rho = en1993_1_5.reduction_factor_outstand(lp)

        return rho
    
    def effective_web(self,psi=None,verb=False):
        """ Effective web of the cross-section """
        
        cw = self.cw
        
        """ If stress ratio is not provided, calculate it """
        if psi == None:
            zel = self.elastic_neutral_axis()
            psi = (-zel+self.tb)/(self.h-zel-self.tt)
        
        ksigma = en1993_1_5.buckling_factor_internal(psi)
        lp = en1993_1_5.lambda_p(cw, self.tw, self.eps, ksigma)
        rho = en1993_1_5.reduction_factor_internal(lp,psi)
        
        beff, be = en1993_1_5.effective_width_internal(cw,psi,rho)
        
        if verb:
            print("Effective Web:")
            print("psi = {0:4.2f}".format(psi))
            print("k_sigma = {0:4.3f}".format(ksigma))
            print("lambda_p = {0:4.3f}".format(lp))
            print("rho = {0:4.3f}".format(rho))
            print("beff = {0:4.3f}".format(beff))
            print("be1 = {0:4.3f}, be2 = {1:4.3f} ".format(be[0],be[1]))
        
        

    
    def shear_buckling_resistance(self,stiffener_spacing=10e5,end_post="non-rigid"):
        """ Shear buckling resistance according to EN 1993-1-5, Clause 5 
            input:
                stiffener_spacing .. spacing between adjacent stiffeners
                end_post .. "non-rigid" or "rigid"
            
        """
    
        hw = self.hw
        tw = self.tw
        b = self.bt
        a = stiffener_spacing
        rw = hw/tw
        fyw = self.fy
        eta = en1993_1_5.shear_eta(fyw)
    
        if rw < 72*self.eps/eta:
            """ No need for shear buckling:
                return shear resistance of section
            """
            VbRd = self.VRd
        else:           
            """ Contribution from the web """
            tau_cr = en1993_1_5.tau_crit(hw,a,tw,b)            
            slend_w = en1993_1_5.shear_buckling_slenderness(fyw,tau_cr)
            chi_w = en1993_1_5.shear_buckling_reduction_factor(slend_w,eta,end_post)
            Vbw_Rd = en1993_1_5.shear_buckling_web(chi_w,fyw,hw,t)
            
            """ Contribution from the flange """
            NEd = abs(self.Ned)
            
            """ If axial force is present, the resistance MfRd must
                be reduced by the factor (1-rN). (EN 1993-1-5, 5.4(2))
            """
            if NEd > 1e-6:
                rN = NEd/((self.At+self.Ab)*fy)
            else:
                rN = 0
            
            rM = abs(self.Med)/((1-rN)*self.MfRd)
            
            if rM < 1.0:
                if self.NtopRd <= self.NbottomRd:
                    bf = self.bt
                    tf = self.tt
                else:
                    bf = self.bb
                    tf = self.tb
                
                bf = min(bf,30*e*tf+tw)
                
                Vbf_Rd = en1993_1_5.shear_buckling_flanges(bf,tf,fy,a,hw,t,fy,rM)
            
    
    def draw(self, name=""):
        """ Draw the profile """
        fig, ax = plt.subplots(1)
        
        # create section parts
        bot_flange = patches.Rectangle((-0.5*self.bb, 0), width=self.bb,
                                       height=self.tb, fill=False, hatch='\\')
        web = patches.Rectangle((-0.5*self.tw, self.tb), width=self.tw,
                                height=self.hw, fill=False, hatch='\\')
    
        top_flange = patches.Rectangle((-0.5*self.bt, self.h-self.tt),
                                       width=self.bt, height=self.tt,
                                       fill=False, hatch='\\')
        ax.add_patch(bot_flange)
        ax.add_patch(web)
        ax.add_patch(top_flange)
        ax.set_xlim(-0.5*max(self.b), 0.5*max(self.b))
        ax.set_ylim(0, self.h)
        
        zel = self.elastic_neutral_axis()
        dpl = self.plastic_neutral_axis()        
        
        print(zel)
        print(dpl)
        
        plt.plot(0.0, zel, 'or')
        plt.plot(0.0, dpl, 'db')
        
        ax.set_aspect('equal')
        
        #  plt.show()
        # results_dir = '/Users/Victoria/GoogleDrive/Koulu/Diplomityö/Koodi' \
        #               '/frame2d/src/optimization/problems/Kuvat'
        # figure_file_name = "sample"

        plt.savefig('testi' + 'plot.png')


def test_sym():
    """ symmetric I-beam """
    p = WISection(500, 8, [250, 250], [12, 12])
    print(p.MRd)
    print("Done.")
    # p.draw()


def test_non_sym():
    """ symmetric I-beam """
    print("Create section")
    p = WISection(500, 8, [300, 250], [10, 15])
    print(p.MRd)
    print("Done.")
    # p.draw()


if __name__ == '__main__':

    #test_non_sym()
    #from frame2d.frame2d import *
    #frame = Frame2D()
    #col = SteelColumn([[0, 0], [0, 5000]])
    #frame.add(col)
    
    #p = WISection(1594, 7.0, [300.0, 300.0], [22.0, 22.0],fy=235,weld_throat=3.5)    
    p = WISection(1000, 6.0, [300.0, 300.0], [15.0, 15.0],fy=355,weld_throat=4)    
    p.Med = 2.228e6    
    p.section_class(verb=True)
    p.effective_web(verb=True)
    p.draw()
    #profile = "WI 200-5-200-8-100-5"
    # frame.plot()
    #print(col.cross_section.b)
    #print(col.cross_section.tf)
    #col.cross_section.b = 150
    #col.cross_section.tf = 6
    #print(col.cross_section.b)
    #print(col.cross_section.tf)
    # col.cross_section.draw()
<|MERGE_RESOLUTION|>--- conflicted
+++ resolved
@@ -66,12 +66,9 @@
         Wel = self.section_modulus()
         Wpl = self.plastic_section_modulus()
 
-<<<<<<< HEAD
         self.It = self.torsional_constant()
         self.Iw = self.warping_constant()
 
-=======
->>>>>>> 5a948e57
         super().__init__(fy, A, I, Au, Wpl, Wel, Ashear)
 
         """ Determine buckling curve: EN 1993-1-1, Table 6.2 """ 
