--- conflicted
+++ resolved
@@ -440,10 +440,7 @@
 
 
 if __name__ == '__main__':
-<<<<<<< HEAD
-=======
-
->>>>>>> 09462f21
+
     #test_non_sym()
     from src.frame2d.frame2d import *
     frame = Frame2D()
