--- conflicted
+++ resolved
@@ -234,22 +234,12 @@
     """ European wide flange sections
         Subclass of ISection        
     """
-<<<<<<< HEAD
     def __init__(self,height=100,fy=355,catalogue=True):
         name = 'HE ' + str(height) + ' ' + 'B'
         # H,B,tf,tb,r,fy=355
         if name in profile.keys():
             H=profile[name]['h']
             B=profile[name]['b']
-=======
-
-    def __init__(self, height=100, fy=355, catalogue=False):
-        name = 'HE ' + str(height) + ' ' + 'B'
-        # H,B,tf,tb,r,fy=355
-        if catalogue:
-            H = profile[name]['h']
-            B = profile[name]['b']
->>>>>>> bb2704b0
             tf = profile[name]['t_f']
             tw = profile[name]['t_w']
             r = profile[name]['r']
