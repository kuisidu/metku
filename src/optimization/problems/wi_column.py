"""
@author: Victoria
"""

import numpy as np
import math
import time

start_height = 100
stop_height = 500
step_height = 10
start_width = 100
stop_width = 500
step_width = 10

HEIGHTS = np.arange(start_height, stop_height+step_height, step_height)
WIDTHS = np.arange(start_width, stop_width+step_width, step_width)
<<<<<<< HEAD
THICKNESSES = [5, 6, 8, 10, 12, 14, 15, 16, 18, 20, 22, 25, 30, 35, 40, 50]
=======
THICKNESSES = [4, 5, 6, 8, 10, 12, 14, 15, 16, 18, 20]
>>>>>>> 5a948e57

try:
    from src.frame2d.frame2d import *
    import src.frame2d.frame2d as f2d
    from src.optimization.structopt import *
    from src.optimization.solvers.trust_region import TrustRegionConstr
except:
    from frame2d.frame2d import Frame2D, SteelColumn, XHingedSupport, FixedSupport, PointLoad, LineLoad
    from optimization.structopt import OptimizationProblem, Variable, DiscreteVariable, LinearConstraint, NonLinearConstraint
        


class WIColumn(OptimizationProblem):
    """
        Pilarin kuormitukset ja lähtötiedot

                Lpi -- pilarin pituus
                F -- pistekuormat
                    Fx .. vaakasuuntainen
                    Fy .. pystysuuntainen
                Q -- tasaiset kuormat
                    Qx .. vaakasuuntainen
                    Qy .. pystysuuntainen
                Mz .. pistemomentti
                Poikkileikkausluokat ylä- ja alalaipalle sekä uumalle
                    top_flange_class
                    bottom_flange_class
                    web_class
                symmetry .. kaksoissymmetrinen: dual tai monosymmetrinen: mono
                buckling_z -- heikomman suunnan nurjahdus
                    True .. rajoitusehto huomioidaan
                    False .. rajoitusehtoa ei huomioida
                LT_buckling -- kiepahdus
                    True .. rajoitusehto huomioidaan
                    False .. rajoitusehtoa ei huomioida
    """
    def __init__(self, L=24000, Lpi=6000, Fx=783, Fy=-271e3, Qx=5.85, Qy=0,
                 Mz=0, lcr=2,
                 top_flange_class=3, bottom_flange_class=3, web_class=3,
                 symmetry="dual", buckling_z=True, LT_buckling=True,
                 prob_type="continuous"):
        super().__init__("WIColumn")

        self.prob_type = prob_type
        self.cons.clear()
        self.LT_buckling = LT_buckling
        self.buckling_z = buckling_z
        self.symmetry = symmetry
        self.top_flange_class = top_flange_class
        self.bottom_flange_class = bottom_flange_class
        self.web_class = web_class
        self.L = L
        self.Lpi = Lpi
        self.Fx = Fx
        self.Fy = Fy
        self.Qx = Qx
        self.lcr = lcr
        self.create_structure(Lpi, Fx, Fy, Qx, Qy, Mz, lcr, LT_buckling)
        self.create_variables()
        self.create_constraints()
        self.create_objective()
        self.prob_type = 'continuous'

    def create_objective(self):
        def obj(x):
            self.substitute_variables(x)
            return self.structure.weight

        self.obj = obj

    def create_structure(self, Lpi, Fx, Fy, Qx, Qy, Mz, lcr, LT_buckling):
        # Luo tyhjän kehän
        frame = Frame2D(num_elements=4)
        # Luo pilarin (koordinaatit, profile=vapaaehtoinen)
        col = SteelColumn([[0, 0], [0, Lpi]], LT_buckling,
                          profile='WI 500-12-10X300-10X300',
                          material='S355MC')
        # Lisätään pilarille materiaali
        col.material = "S355MC"
        # Lisätään nurjahduspituus (masto lcr[0]=2, muuten lcr[0]=0.7)
        col.steel_member.lcr[0] = lcr
        # Lisää pilarin kehälle
        # col.profile = 'WI 800-12-30X450-25X300'
        frame.add(col)
        # Lisää niveltuen pisteeseen (0,Lpi)
        if lcr == 0.7:
            frame.add(XHingedSupport([0, Lpi]))
        # Lisää jäykän tuen pisteeseen (0,0)
        frame.add(FixedSupport([0, 0]))
        # Lisää pistekuorman pilarin yläpäähän
        frame.add(f2d.PointLoad([0, Lpi], [Fx, Fy, Mz]))
        # Lisää tasaisen kuorman rakenneosalle
        frame.add(f2d.LineLoad(col, [Qx, Qx], "x"))
        # Luo kehän fem -mallin
        frame.generate()
        # Laskee
        frame.calculate()
        # Piirtää kehän (pilarin) näytölle
        # frame.plot()

        self.structure = frame

    def create_variables(self):
        """
        Creates design variables
        """

        col = self.structure.members[0].cross_section

        if self.prob_type == "continuous":

            var_h = Variable("h", 100, 500,
                             target={"property": "H", "objects": [col]})
            var_tw = Variable("tw", 4, 50,
                              target={"property": "TW", "objects": [col]})
            if self.symmetry == "mono":
                var_tt = Variable("tt", 4, 50,
                                 target={"property": "TT", "objects": [col]})
                var_tb = Variable("tb", 4, 50,
                                 target={"property": "TB", "objects": [col]})
                var_bt = Variable("bt", 100, 500,
                                  target={"property": "BT", "objects": [col]})
                var_bb = Variable("bb", 100, 500,
                                  target={"property": "BB", "objects": [col]})

                self.vars = [var_h, var_tw, var_bt, var_tt, var_bb, var_tb]

            elif self.symmetry == "dual":
                var_tf = Variable("tf", 4, 50,
                                  target={"property": "TF", "objects": [col]})
                var_bf = Variable("bf", 100, 500,
                                  target={"property": "BF", "objects": [col]})

                self.vars = [var_h, var_tw, var_bf, var_tf]

            else:
                raise ValueError("Symmetry must be either dual or mono")

        elif self.prob_type == "discrete":
            var_h = DiscreteVariable(
                "h", values=HEIGHTS,
                target={"property": "H", "objects": [col]})
            var_tw = DiscreteVariable(
                "tw", values=THICKNESSES,
                target={"property": "TW", "objects": [col]})

            if self.symmetry == "mono":
                var_tt = DiscreteVariable(
                    "tt", values=THICKNESSES,
                    target={"property": "TT", "objects": [col]})
                var_tb = DiscreteVariable(
                    "tb", values=THICKNESSES,
                    target={"property": "TB", "objects": [col]})
                var_bt = DiscreteVariable(
                    "bt", values=WIDTHS,
                    target={"property": "BT", "objects": [col]})
                var_bb = DiscreteVariable(
                    "bb", values=WIDTHS,
                    target={"property": "BB", "objects": [col]})

                self.vars = [var_h, var_tw, var_bt, var_tt, var_bb, var_tb]

            elif self.symmetry == "dual":
                var_tf = DiscreteVariable(
                    "tf", values=THICKNESSES,
                    target={"property": "TF", "objects": [col]})
                var_bf = DiscreteVariable(
                    "bf", values=WIDTHS,
                    target={"property": "BF", "objects": [col]})

                self.vars = [var_h, var_tw, var_bf, var_tf]

            else:
                raise ValueError("Symmetry must be either dual or mono")

        elif self.prob_type == "index":
            var_h = IndexVariable(
                "h", values=HEIGHTS,
                target={"property": "H", "objects": [col]})
            var_tw = IndexVariable(
                "tw", values=THICKNESSES,
                target={"property": "TW", "objects": [col]})

            if self.symmetry == "mono":
                var_tt = IndexVariable(
                    "tt", values=THICKNESSES,
                    target={"property": "TT", "objects": [col]})
                var_tb = IndexVariable(
                    "tb", values=THICKNESSES,
                    target={"property": "TB", "objects": [col]})
                var_bt = IndexVariable(
                    "bt", values=WIDTHS,
                    target={"property": "BT", "objects": [col]})
                var_bb = IndexVariable(
                    "bb", values=WIDTHS,
                    target={"property": "BB", "objects": [col]})

                self.vars = [var_h, var_tw, var_bt, var_tt, var_bb, var_tb]

            elif self.symmetry == "dual":
                var_tf = IndexVariable(
                    "tf", values=THICKNESSES,
                    target={"property": "TF", "objects": [col]})
                var_bf = IndexVariable(
                    "bf", values=WIDTHS,
                    target={"property": "BF", "objects": [col]})

                self.vars = [var_h, var_tw, var_bf, var_tf]

            else:
                raise ValueError("Symmetry must be either dual or mono")

    def WIColumnTopFlangeClassCon(self, mem):
        """
        Builds a constraint for cross-section class of a WI column
        0.5*bt - 0.5*tw - C0*e*tt <= sqrt(2)*aw
        """

        #a = np.zeros_like(self.vars)
        a = np.zeros(self.nvars())
        con_type = '<'

        e = mem.cross_section.eps

        if self.top_flange_class == 1:
            C0 = 9
        elif self.top_flange_class == 2:
            C0 = 10
        elif self.top_flange_class > 2:
            C0 = 14

        for i in range(len(self.vars)):

            if self.vars[i].target["property"] == "BT" or \
                    self.vars[i].target["property"] == "BF":
                a[i] = 0.5
            elif self.vars[i].target["property"] == "TT" or \
                    self.vars[i].target["property"] == "TF":
                a[i] = - C0 * e
            elif self.vars[i].target["property"] == "TW":
                a[i] = - 0.5

        b = math.sqrt(2) * mem.cross_section.weld_throat

        # print(a)

        if self.top_flange_class > 3:
            """ if class 4 is required, the cf/tf ratio needs to
                be greater than the class 3 limit. This  changes the
                direction of the constraint from < to >.
            """
            con_type = '>'

        con_name = "Top flange in class " + str(self.top_flange_class)
        con = LinearConstraint(a, b, con_type, name=con_name)

        return con

    def WIColumnBottomFlangeClassCon(self, mem):
        """
        Builds a constraint for cross-section class of a WI column
        0.5*bt - 0.5*tw - C0*e*tt <= sqrt(2)*aw
        """

        #a = np.zeros_like(self.vars)
        a = np.zeros(self.nvars())
        con_type = '<'

        e = mem.cross_section.eps

        if self.bottom_flange_class == 1:
            C0 = 9
        elif self.bottom_flange_class == 2:
            C0 = 10
        elif self.bottom_flange_class > 2:
            C0 = 14

        for i in range(len(self.vars)):

            if self.vars[i].target["property"] == "BT":
                a[i] = 0.5
            elif self.vars[i].target["property"] == "TT":
                a[i] = - C0 * e
            elif self.vars[i].target["property"] == "TW":
                a[i] = - 0.5

        b = math.sqrt(2) * mem.cross_section.weld_throat

        # print(a)

        if self.top_flange_class > 3:
            """ if class 4 is required, the cf/tf ratio needs to
                be greater than the class 3 limit. This  changes the
                direction of the constraint from < to >.
            """
            con_type = '>'

        con_name = "Bottom flange in class " + str(self.bottom_flange_class)
        con = LinearConstraint(a, b, con_type, name=con_name)

        return con

    def WIColumnWebClassCon(self, mem):
        """
        Builds a constraint for cross-section class of a WI column
        h - tt - tb - C1*e*tw <= 2*sqrt(2)*aw
        """

        #a = np.zeros_like(self.vars)
        a = np.zeros(self.nvars())
        con_type = '<'

        e = mem.cross_section.eps

        # web is assumed to be in bending
        # if self.web_class == 1:
        #     C1 = 72
        # elif self.web_class == 2:
        #     C1 = 83
        # elif self.web_class > 2:
        #     C1 = 124

        # web is assumed to be in compression
        if self.web_class == 1:
            C1 = 33
        elif self.web_class == 2:
            C1 = 38
        elif self.web_class > 2:
            C1 = 42

        for i in range(len(self.vars)):

            if self.vars[i].target["property"] == "H":
                a[i] = 1
            elif self.vars[i].target["property"] == "TT":
                a[i] = - 1
            elif self.vars[i].target["property"] == "TB":
                a[i] = - 1
            elif self.vars[i].target["property"] == "TW":
                a[i] = - C1 * e
            elif self.vars[i].target["property"] == "TF":
                a[i] = -2

        b = 2 * math.sqrt(2) * mem.cross_section.weld_throat

        # print("PRINT", a)

        if self.web_class > 3:
            """ if class 4 is required, the cw/tw ratio needs to
                be greater than the class 3 limit. This  changes the
                direction of the constraint from < to >.
            """
            con_type = '>'

        con_name = "Web in class " + str(self.web_class)
        con = LinearConstraint(a, b, con_type, name=con_name)

        return con

    def WIColumnWebHeightCon(self, h_min=50):
        """
        Constraint for ensuring that the web height is positive, at least 'h_min'
        h-tt-tb >= h_min, or
        -h + tt + tb <= -h_min
        """

        #a = np.zeros_like(self.vars)
        a = np.zeros(self.nvars())

        con_type = '<'

        for i in range(len(self.vars)):

            if self.vars[i].target["property"] == "H":
                a[i] = -1
            elif self.vars[i].target["property"] == "TT":
                a[i] = + 1
            elif self.vars[i].target["property"] == "TB":
                a[i] = + 1            
            elif self.vars[i].target["property"] == "TF":
                a[i] = +2

        b = -h_min

        con_name = "Web height at least " + str(h_min)

        con = LinearConstraint(a, b, con_type, name=con_name)

        return con

    # def ShearBucklingCon(self, mem):
    #     """
    #     Builds a constraint for shear buckling resistance
    #     0.5 * max(bt, bb) - 0.5 * tw - Lpi/50 <= sqrt(2)*aw
    #     """
    #
    #     a = np.zeros(self.nvars())
    #     con_type = '<'
    #
    #     for i in range(len(self.vars)):
    #
    #         if self.vars[i].target["property"] == "BT":
    #             a[i] = +0.5
    #         elif self.vars[i].target["property"] == "BB":
    #             a[i] = +0.5
    #         elif self.vars[i].target["property"] == "TW":
    #             a[i] = -0.5
    #
    #     b = self.Lpi / 50 + math.sqrt(2) * mem.cross_section.weld_throat
    #
    #     con_name = "Shear buckling "
    #
    #     con = LinearConstraint(a, b, con_type, name=con_name)
    #
    #     return con
    #
    # def ShearLagCon(self, mem):
    #     """
    #     Builds a constraint for shear lag
    #     hw / (tw * e) > ny
    #     """
    #
    #     a = np.zeros(self.nvars())
    #     con_type = '<'
    #
    #     e = mem.cross_section.eps
    #
    #     fy =
    #     if fy > 460:
    #         ny = 1
    #     else:
    #         ny = 1.2
    #
    #     for i in range(len(self.vars)):
    #
    #         if self.vars[i].target["property"] == "HW":
    #             a[i] = +1
    #         elif self.vars[i].target["property"] == "TW":
    #             a[i] = -0.5
    #
    #     b = self.Lpi / 50 + math.sqrt(2) * mem.cross_section.weld_throat
    #
    #     con_name = "Shear lag "
    #
    #     con = LinearConstraint(a, b, con_type, name=con_name)
    #
    #     return con

    def create_stability_constraints(self, mem):
        """
        Creates stability constraint functions
        :return:
        """

        def buckling_y(x):
            self.substitute_variables(x)
            return -mem.ned / mem.NbRd[0] - 1

        def buckling_z(x):
            self.substitute_variables(x)
            return -mem.ned / mem.NbRd[1] - 1

        def com_compression_bending_y(x):
            self.substitute_variables(x)
            return mem.steel_member.check_beamcolumn()[0] - 1

        def com_compression_bending_z(x):
            self.substitute_variables(x)
            return mem.steel_member.check_beamcolumn()[1] - 1

        def lt_buckling(x):
            self.substitute_variables(x)
            #  med = max(abs(np.min(np.array(mem.steel_member.myed))),
            #  np.max(np.array(mem.steel_member.myed)))
            # print("mem.med = {0:4.2f}".format(mem.med*1e-6),
            #       "mem.MbRd = {0:4.2f}".format(mem.MbRd*1e-6))
            if x[0] < 0:
                print(x)
            return abs(mem.med) / mem.MbRd - 1

        return \
            buckling_y, buckling_z, com_compression_bending_y, \
            com_compression_bending_z, lt_buckling

    def create_section_constraints(self, sect, elem):
        """
        Creates cross-section constraints
        :return:
        """

        def compression(x):
            N = elem.axial_force[0]
            return -N / sect.NRd - 1

        def tension(x):
            N = elem.axial_force[0]
            return N / sect.NRd - 1

        def shear(x):
            V = elem.shear_force[0]
            return abs(V) / sect.VRd - 1

        def bending_moment(x):
            M = elem.bending_moment[0]
            return abs(M) / sect.MRd[0] - 1

        return compression, tension, shear, bending_moment

    def create_constraints(self):
        for mem in self.structure.members.values():

            buckling_y, buckling_z, com_compression_bending_y, \
                com_compression_bending_z, lt_buckling = \
                self.create_stability_constraints(mem)

            buckling_y_con = NonLinearConstraint(con_fun=buckling_y,
                                                 name="Buckling_y " +
                                                      str(mem.mem_id),
                                                 parent=self)
            buckling_y_con.fea_required = True
            
            com_compression_bending_con_y = NonLinearConstraint(
                con_fun=com_compression_bending_y,
                name="Com_compression_bending_y " + str(mem.mem_id),
                parent=self)
            com_compression_bending_con_y.fea_required = True
            self.cons.append(com_compression_bending_con_y)

            # self.cons.append(buckling_y_con)
            
            if self.buckling_z:

                buckling_z_con = NonLinearConstraint(con_fun=buckling_z,
                                                     name="Buckling_z " +
                                                          str(mem.mem_id),
                                                     parent=self)
                buckling_z_con.fea_required = True

                # self.cons.append(buckling_z_con)

                com_compression_bending_con_z = NonLinearConstraint(
                    con_fun=com_compression_bending_z,
                    name="Com_compression_bending_z " + str(mem.mem_id),
                    parent=self)
                com_compression_bending_con_z.fea_required = True
                self.cons.append(com_compression_bending_con_z)
            
            if self.LT_buckling:

                lt_buckling_con = NonLinearConstraint(con_fun=lt_buckling,
                                                      name="LT_buckling " +
                                                           str(mem.mem_id),
                                                      parent=self)
                lt_buckling_con.fea_required = True
                self.cons.append(lt_buckling_con)

            """
            for i, elem in enumerate(mem.elements.values()):
                forces = [elem.axial_force[0], elem.shear_force[0],
                          elem.bending_moment[0]]
                compression, tension, shear, bending_moment = \
                    self.create_section_constraints(mem, elem)

                compression_con = NonLinearConstraint(con_fun=compression,
                                                      name="Compression " +
                                                           str(mem.mem_id) +
                                                           str(i), parent=self)
                compression_con.fea_required = True

                tension_con = NonLinearConstraint(con_fun=tension,
                                                  name="Tension " +
                                                       str(mem.mem_id) +
                                                       str(i), parent=self)
                tension_con.fea_required = True

                shear_con = NonLinearConstraint(con_fun=shear,
                                                name="Shear " + str(mem.mem_id)
                                                     + str(i), parent=self)
                shear_con.fea_required = True

                bending_moment_con = NonLinearConstraint(
                    con_fun=bending_moment, name="Bending_moment " +
                                                 str(mem.mem_id) +
                                                 str(i), parent=self)
                bending_moment_con.fea_required = True

                self.cons.extend([compression_con, tension_con, shear_con,
                                  bending_moment_con])

                if i == len(mem.elements) - 1:
                    forces = [elem.axial_force[1], elem.shear_force[1],
                              elem.bending_moment[1]]
                    compression, tension, shear, bending_moment = \
                        self.create_section_constraints(mem, elem)

                    compression_con = NonLinearConstraint(con_fun=compression,
                                                          name="Compression " +
                                                               str(mem.mem_id)
                                                               + str(i+1),
                                                          parent=self)
                    compression_con.fea_required = True
                    tension_con = NonLinearConstraint(con_fun=tension,
                                                      name="Tension " +
                                                           str(mem.mem_id) +
                                                           str(i+1),
                                                      parent=self)
                    tension_con.fea_required = True
                    shear_con = NonLinearConstraint(con_fun=shear,
                                                    name="Shear " +
                                                         str(mem.mem_id) +
                                                         str(i+1),
                                                    parent=self)
                    shear_con.fea_required = True

                    bending_moment_con = NonLinearConstraint(
                        con_fun=bending_moment, name="Bending_moment " +
                                                     str(mem.mem_id) +
                                                     str(i+1), parent=self)
                    bending_moment_con.fea_required = True

                    self.cons.extend([compression_con, tension_con, shear_con,
                                      bending_moment_con])
            """

            self.cons.append(self.WIColumnWebClassCon(mem))
            self.cons.append(self.WIColumnTopFlangeClassCon(mem))
            if self.symmetry == "mono":
                self.cons.append(self.WIColumnBottomFlangeClassCon(mem))
                
            self.cons.append(self.WIColumnWebHeightCon(h_min=50))

            # self.cons.append(self.ShearBucklingCon(mem))
            # self.cons.append(self.ShearLagCon(mem))


if __name__ == "__main__":
    from src.optimization.solvers import *
    from src.optimization.result_exporter import *

    problem = WIColumn(prob_type='discrete')

    # x0 = [300, 8, 200, 10, 200, 10]
    x0 = [300, 8, 200, 10]

    # x0 = [var.ub for var in problem.vars]

    # TrustRegionConstr
    solver = TrustRegionConstr()
    f_best, x_best, nit = solver.solve(problem,
                                       maxiter=200,
                                       x0=x0)
    # print(x_best)
    problem.num_iters = nit
    problem(x_best, prec=5)

    # SLP
    # solver = SLP(move_limits=[0.9, 6])
    # solver.solve(problem,
    #              maxiter=50000,
    #              maxtime=30,
    #              x0=x0)
    # problem(solver.X, prec=5)

    # SLSQP
    # solver = slsqp.SLSQP()
    # f_best, x_best = solver.solve(problem,
    #                               maxiter=100,
    #                               x0=x0)
    # problem(solver.best_x, prec=5)

    # MISLP
    # solver = MISLP(move_limits=[0.5, 5])
    # # problem(x0)
    # solver.solve(problem,
    #              maxiter=100,
    #              x0=x0,
    #              min_diff=1e-2,
    #              verb=True)
    # problem(solver.X, prec=5)

    # 2-vaihetekniikalla
    # solver1 = SLP(move_limits=[0.9, 4])
    # solver1 = TrustRegionConstr()
    # solver2 = MISLP(move_limits=[0.85, 1.5])
    # solver = TwoPhase(solver1, solver2, limits=[3, 3])
    # fopt, xopt = solver.solve(problem,
    #                           x0=x0,
    #                           maxiter=50,
    #                           # min_diff=1e-6,
    #                           # verb=True
    #                           )
    # problem(xopt)

    import matplotlib.pyplot as plt

    """
    fvals = problem.fvals
    X = np.arange(len(fvals))
    plt.plot(X, fvals)
    plt.show()
    """

    ResultExporter(problem, solver).to_csv()
    ResultExporter(problem, solver).csv_to_excel()

    seconds = time.process_time()
    m, s = divmod(seconds, 60)
    h, m = divmod(m, 60)
    print("Process time:", "%d:%02d:%02d" % (h, m, s))

    # problem.structure.members[0].cross_section.draw()

    # G = {}
    # for con in problem.cons:
    #     name = con.name
    #     G[name] = 0

    # print(problem.structure.f.elements[0].bending_moment)
    # print(problem.structure.f.elements[0].axial_force)
    # print(problem.structure.f.loads[1].qval)

<|MERGE_RESOLUTION|>--- conflicted
+++ resolved
@@ -15,11 +15,9 @@
 
 HEIGHTS = np.arange(start_height, stop_height+step_height, step_height)
 WIDTHS = np.arange(start_width, stop_width+step_width, step_width)
-<<<<<<< HEAD
-THICKNESSES = [5, 6, 8, 10, 12, 14, 15, 16, 18, 20, 22, 25, 30, 35, 40, 50]
-=======
+#THICKNESSES = [5, 6, 8, 10, 12, 14, 15, 16, 18, 20, 22, 25, 30, 35, 40, 50]
 THICKNESSES = [4, 5, 6, 8, 10, 12, 14, 15, 16, 18, 20]
->>>>>>> 5a948e57
+
 
 try:
     from src.frame2d.frame2d import *
