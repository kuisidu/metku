"""
@author: Victoria
"""

import numpy as np
import math

try:
    from src.frame2d.frame2d import *
    from src.optimization.structopt import *
except:
    from frame2d.frame2d import Frame2D, SteelColumn, XHingedSupport, FixedSupport, PointLoad, LineLoad
    from optimization.structopt import OptimizationProblem, Variable, LinearConstraint, NonLinearConstraint
        


class WIColumn(OptimizationProblem):
    """
        Pilarin kuormitukset ja lähtötiedot

                Lpi -- pilarin pituus
                F -- pistekuormat
                    Fx .. vaakasuuntainen
                    Fy .. pystysuuntainen
                Q -- tasaiset kuormat
                    Qx .. vaakasuuntainen
                    Qy .. pystysuuntainen
                Mz .. pistemomentti
                Poikkileikkausluokat ylä- ja alalaipalle sekä uumalle
                    top_flange_class
                    bottom_flange_class
                    web_class
                symmetry .. kaksoissymmetrinen: dual tai monosymmetrinen: mono
                buckling_z -- heikomman suunnan nurjahdus
                    True .. rajoitusehto huomioidaan
                    False .. rajoitusehtoa ei huomioida
                LT_buckling -- kiepahdus
                    True .. rajoitusehto huomioidaan
                    False .. rajoitusehtoa ei huomioida
    """
    def __init__(self, Lpi=6000, Fx=800, Fy=-280e3, Qx=5.85, Qy=0, Mz=0, lcr=2,
                 top_flange_class=2, bottom_flange_class=2, web_class=2,
                 symmetry="dual", buckling_z=True, LT_buckling=False):
        super().__init__("WIColumn")
        self.cons.clear()
        self.LT_buckling = LT_buckling
        self.buckling_z = buckling_z
        self.symmetry = symmetry
        self.top_flange_class = top_flange_class
        self.bottom_flange_class = bottom_flange_class
        self.web_class = web_class
        self.Lpi = Lpi
        self.Fx = Fx
        self.Fy = Fy
        self.Qx = Qx
        self.lcr = lcr
        self.create_structure(Lpi, Fx, Fy, Qx, Qy, Mz, lcr, LT_buckling)
        self.create_variables()
        self.create_constraints()
        self.create_objective()
        self.prob_type = 'continuous'

    def create_objective(self):
        def obj(x):
            self.substitute_variables(x)
            return self.structure.weight/10

        self.obj = obj

    def create_structure(self, Lpi, Fx, Fy, Qx, Qy, Mz, lcr, LT_buckling):
        # Luo tyhjän kehän
        frame = Frame2D(num_elements=4)
        # Luo pilarin (koordinaatit, profile=vapaaehtoinen)
        col = SteelColumn([[0, 0], [0, Lpi]], LT_buckling,
                          profile='WI 500-12-10X300-10X300')
        # Lisätään nurjahduspituus (masto lcr[0]=2, muuten lcr[0]=0.7)
        col.steel_member.lcr[0] = lcr
        # Lisää pilarin kehälle
        # col.profile = 'WI 800-12-30X450-25X300'
        frame.add(col)
        # Lisää niveltuen pisteeseen (0,Lpi)
        if lcr == 0.7:
            frame.add(XHingedSupport([0, Lpi]))
        # Lisää jäykän tuen pisteeseen (0,0)
        frame.add(FixedSupport([0, 0]))
        # Lisää pistekuorman pilarin yläpäähän
        frame.add(PointLoad([0, Lpi], [Fx, Fy, Mz]))
        # Lisää tasaisen kuorman rakenneosalle
        frame.add(LineLoad(col, [Qx, Qx], "x"))
        # Luo kehän fem -mallin
        frame.generate()
        # Laskee
        frame.calculate()
        # Piirtää kehän (pilarin) näytölle
        # frame.plot()

        self.structure = frame

    def create_variables(self):

        col = self.structure.members[0].cross_section

        var_h = Variable("h", 100, 800,
                         target={"property": "H", "objects": [col]})
        var_tw = Variable("tw", 5, 50,
                          target={"property": "TW", "objects": [col]})
        if self.symmetry == "mono":
            var_tt = Variable("tt", 5, 50,
                             target={"property": "TT", "objects": [col]})
            var_tb = Variable("tb", 5, 50,
                             target={"property": "TB", "objects": [col]})
            var_bt = Variable("bt", 100, 500,
                              target={"property": "BT", "objects": [col]})
            var_bb = Variable("bb", 100, 500,
                              target={"property": "BB", "objects": [col]})

            self.vars = [var_h, var_tw, var_bt, var_tt, var_bb, var_tb]

        elif self.symmetry == "dual":
            var_tf = Variable("tf", 5, 50,
                              target={"property": "TF", "objects": [col]})
            var_bf = Variable("bf", 100, 500,
                              target={"property": "BF", "objects": [col]})

            self.vars = [var_h, var_tw, var_bf, var_tf]

        else:
            raise ValueError("Symmetry must be either dual or mono")

    # def section_class_constraint(self, mem):
    #
    #     def class_constraint(x):
    #         return mem.cross_section.C - 3
    #
    #     return class_constraint

    def WIColumnTopFlangeClassCon(self, mem):
        """
        Builds a constraint for cross-section class of a WI column
        0.5*bt - 0.5*tw - C0*e*tt <= sqrt(2)*aw
        """

        #a = np.zeros_like(self.vars)
        a = np.zeros(self.nvars())
        con_type = '<'

        e = mem.cross_section.eps

        if self.top_flange_class == 1:
            C0 = 9
        elif self.top_flange_class == 2:
            C0 = 10
        elif self.top_flange_class > 2:
            C0 = 14

        for i in range(len(self.vars)):

            if self.vars[i].target["property"] == "BT" or \
                    self.vars[i].target["property"] == "BF":
                a[i] = 0.5
            elif self.vars[i].target["property"] == "TT" or \
                    self.vars[i].target["property"] == "TF":
                a[i] = - C0 * e
            elif self.vars[i].target["property"] == "TW":
                a[i] = - 0.5

        b = math.sqrt(2) * mem.cross_section.weld_throat

        # print(a)

        if self.top_flange_class > 3:
            """ if class 4 is required, the cf/tf ratio needs to
                be greater than the class 3 limit. This  changes the
                direction of the constraint from < to >.
            """
            con_type = '>'

        con_name = "Top flange in class " + str(self.top_flange_class)
        con = LinearConstraint(a, b, con_type, name=con_name)

        return con

    def WIColumnBottomFlangeClassCon(self, mem):
        """
        Builds a constraint for cross-section class of a WI column
        0.5*bt - 0.5*tw - C0*e*tt <= sqrt(2)*aw
        """

        #a = np.zeros_like(self.vars)
        a = np.zeros(self.nvars())
        con_type = '<'

        e = mem.cross_section.eps

        if self.bottom_flange_class == 1:
            C0 = 9
        elif self.bottom_flange_class == 2:
            C0 = 10
        elif self.bottom_flange_class > 2:
            C0 = 14

        for i in range(len(self.vars)):

            if self.vars[i].target["property"] == "BT":
                a[i] = 0.5
            elif self.vars[i].target["property"] == "TT":
                a[i] = - C0 * e
            elif self.vars[i].target["property"] == "TW":
                a[i] = - 0.5

        b = math.sqrt(2) * mem.cross_section.weld_throat

        # print(a)

        if self.top_flange_class > 3:
            """ if class 4 is required, the cf/tf ratio needs to
                be greater than the class 3 limit. This  changes the
                direction of the constraint from < to >.
            """
            con_type = '>'

        con_name = "Bottom flange in class " + str(self.bottom_flange_class)
        con = LinearConstraint(a, b, con_type, name=con_name)

        return con

    def WIColumnWebClassCon(self, mem):
        """
        Builds a constraint for cross-section class of a WI column
        h - tt - tb - C1*e*tw <= 2*sqrt(2)*aw
        """

        #a = np.zeros_like(self.vars)
        a = np.zeros(self.nvars())
        con_type = '<'

        e = mem.cross_section.eps

        # web is assumed to be in bending
        # if self.web_class == 1:
        #     C1 = 72
        # elif self.web_class == 2:
        #     C1 = 83
        # elif self.web_class > 2:
        #     C1 = 124

        # web is assumed to be in compression
        if self.web_class == 1:
            C1 = 33
        elif self.web_class == 2:
            C1 = 38
        elif self.web_class > 2:
            C1 = 42

        for i in range(len(self.vars)):

            if self.vars[i].target["property"] == "H":
                a[i] = 1
            elif self.vars[i].target["property"] == "TT":
                a[i] = - 1
            elif self.vars[i].target["property"] == "TB":
                a[i] = - 1
            elif self.vars[i].target["property"] == "TW":
                a[i] = - C1 * e
            elif self.vars[i].target["property"] == "TF":
                a[i] = -2

        b = 2 * math.sqrt(2) * mem.cross_section.weld_throat

        # print(a)

        if self.web_class > 3:
            """ if class 4 is required, the cw/tw ratio needs to
                be greater than the class 3 limit. This  changes the
                direction of the constraint from < to >.
            """
            con_type = '>'

        con_name = "Web in class " + str(self.web_class)
        con = LinearConstraint(a, b, con_type, name=con_name)

        return con

<<<<<<< HEAD
    def WebHeightCon(self, h_min=10):
        """
                Builds a constraint for cross-section class of a WI column
                h - tt - tb - C1*e*tw <= 2*sqrt(2)*aw
                """

        a = np.zeros_like(self.vars)
=======
    def WIColumnWebHeightCon(self, h_min=50):
        """
        Constraint for ensuring that the web height is positive, at least 'h_min'
        h-tt-tb >= h_min, or
        -h + tt + tb <= -h_min
        """

        #a = np.zeros_like(self.vars)
        a = np.zeros(self.nvars())
>>>>>>> 2a712d0e
        con_type = '<'

        for i in range(len(self.vars)):

            if self.vars[i].target["property"] == "H":
                a[i] = -1
            elif self.vars[i].target["property"] == "TT":
<<<<<<< HEAD
                a[i] = 1
            elif self.vars[i].target["property"] == "TB":
                a[i] = 1
            elif self.vars[i].target["property"] == "TF":
                a[i] = 2

        b = -h_min

        # print(a)

        con_name = "Web height minimum " + str(h_min)
=======
                a[i] = + 1
            elif self.vars[i].target["property"] == "TB":
                a[i] = + 1            
            elif self.vars[i].target["property"] == "TF":
                a[i] = +2

        b = -h_min

        con_name = "Web height at least " + str(h_min)
>>>>>>> 2a712d0e
        con = LinearConstraint(a, b, con_type, name=con_name)

        return con

    def create_stability_constraints(self, mem):

        def buckling_y(x):
            self.substitute_variables(x)
            return -mem.ned / mem.NbRd[0] - 1

        def buckling_z(x):
            self.substitute_variables(x)
            return -mem.ned / mem.NbRd[1] - 1

        def com_compression_bending_y(x):
            self.substitute_variables(x)
            return mem.steel_member.check_beamcolumn()[0] - 1

        def com_compression_bending_z(x):
            self.substitute_variables(x)
            return mem.steel_member.check_beamcolumn()[1] - 1

        def lt_buckling(x):
            self.substitute_variables(x)
            #  med = max(abs(np.min(np.array(mem.steel_member.myed))),
            #  np.max(np.array(mem.steel_member.myed)))
            return mem.med / mem.MbRd - 1

        return \
            buckling_y, buckling_z, com_compression_bending_y, \
            com_compression_bending_z, lt_buckling

    def create_section_constraints(self, sect, forces):

        N, V, M = forces

        def compression(x):
            self.substitute_variables(x)
            return -N / sect.NRd - 1

        def tension(x):
            self.substitute_variables(x)
            return N / sect.NRd - 1

        def shear(x):
            self.substitute_variables(x)
            return abs(V) / sect.VRd - 1

        def bending_moment(x):
            self.substitute_variables(x)
            return abs(M) / sect.MRd[0] - 1

        return compression, tension, shear, bending_moment

    def create_constraints(self):
        for mem in self.structure.members.values():

            buckling_y, buckling_z, com_compression_bending_y, \
                com_compression_bending_z, lt_buckling = \
                self.create_stability_constraints(mem)

            buckling_y_con = NonLinearConstraint(con_fun=buckling_y,
                                                 name="Buckling_y " +
                                                      str(mem.mem_id),
                                                 parent=self)
            buckling_y_con.fea_required = True
            
            com_compression_bending_con_y = NonLinearConstraint(
                con_fun=com_compression_bending_y,
                name="Com_compression_bending_y " + str(mem.mem_id),
                parent=self)
            com_compression_bending_con_y.fea_required = True
            self.cons.append(com_compression_bending_con_y)
            
<<<<<<< HEAD
            # self.cons.append(buckling_y_con)

            com_compression_bending_con_y = NonLinearConstraint(
                con_fun=com_compression_bending_y,
                name="Com_compression_bending_y " + str(mem.mem_id),
                parent=self)
            com_compression_bending_con_y.fea_required = True
            self.cons.append(com_compression_bending_con_y)

            if self.buckling_z:

=======
            #self.cons.append(buckling_y_con)
            
            if self.buckling_z:

>>>>>>> 2a712d0e
                buckling_z_con = NonLinearConstraint(con_fun=buckling_z,
                                                     name="Buckling_z " +
                                                          str(mem.mem_id),
                                                     parent=self)
                buckling_z_con.fea_required = True
<<<<<<< HEAD
                # self.cons.append(buckling_z_con)
            
=======
                #self.cons.append(buckling_z_con)
                    
>>>>>>> 2a712d0e
                com_compression_bending_con_z = NonLinearConstraint(
                    con_fun=com_compression_bending_z,
                    name="Com_compression_bending_z " + str(mem.mem_id),
                    parent=self)
                com_compression_bending_con_z.fea_required = True
                self.cons.append(com_compression_bending_con_z)
            
            if self.LT_buckling:

                lt_buckling_con = NonLinearConstraint(con_fun=lt_buckling,
                                                      name="LT_buckling " +
                                                           str(mem.mem_id),
                                                      parent=self)
                lt_buckling_con.fea_required = True
                self.cons.append(lt_buckling_con)
<<<<<<< HEAD

=======
            
>>>>>>> 2a712d0e
            """
            for i, elem in enumerate(mem.elements.values()):
                forces = [elem.axial_force[0], elem.shear_force[0],
                          elem.bending_moment[0]]
                compression, tension, shear, bending_moment = \
                    self.create_section_constraints(mem, forces)

                compression_con = NonLinearConstraint(con_fun=compression,
                                                      name="Compression " +
                                                           str(mem.mem_id) +
                                                           str(i), parent=self)
                compression_con.fea_required = True

                tension_con = NonLinearConstraint(con_fun=tension,
                                                  name="Tension " +
                                                       str(mem.mem_id) +
                                                       str(i), parent=self)
                tension_con.fea_required = True

                shear_con = NonLinearConstraint(con_fun=shear,
                                                name="Shear " + str(mem.mem_id)
                                                     + str(i), parent=self)
                shear_con.fea_required = True

                bending_moment_con = NonLinearConstraint(
                    con_fun=bending_moment, name="Bending_moment " +
                                                 str(mem.mem_id) +
                                                 str(i), parent=self)
                bending_moment_con.fea_required = True

                self.cons.extend([compression_con, tension_con, shear_con,
                                  bending_moment_con])

                if i == len(mem.elements) - 1:
                    forces = [elem.axial_force[1], elem.shear_force[1],
                              elem.bending_moment[1]]
                    compression, tension, shear, bending_moment = \
                        self.create_section_constraints(mem, forces)

                    compression_con = NonLinearConstraint(con_fun=compression,
                                                          name="Compression " +
                                                               str(mem.mem_id)
                                                               + str(i+1),
                                                          parent=self)
                    compression_con.fea_required = True
                    tension_con = NonLinearConstraint(con_fun=tension,
                                                      name="Tension " +
                                                           str(mem.mem_id) +
                                                           str(i+1),
                                                      parent=self)
                    tension_con.fea_required = True
                    shear_con = NonLinearConstraint(con_fun=shear,
                                                    name="Shear " +
                                                         str(mem.mem_id) +
                                                         str(i+1),
                                                    parent=self)
                    shear_con.fea_required = True

                    bending_moment_con = NonLinearConstraint(
                        con_fun=bending_moment, name="Bending_moment " +
                                                     str(mem.mem_id) +
                                                     str(i+1), parent=self)
                    bending_moment_con.fea_required = True

                    self.cons.extend([compression_con, tension_con, shear_con,
                                      bending_moment_con])
            """
<<<<<<< HEAD
            
=======
>>>>>>> 2a712d0e
            self.cons.append(self.WIColumnWebClassCon(mem))
            self.cons.append(self.WIColumnTopFlangeClassCon(mem))
            if self.symmetry == "mono":
                self.cons.append(self.WIColumnBottomFlangeClassCon(mem))
                
            self.cons.append(self.WIColumnWebHeightCon(h_min=50))

            self.cons.append(self.WebHeightCon(h_min=10))


if __name__ == "__main__":
    from src.optimization.solvers import *
    problem = WIColumn()
    x0 = [800, 50, 500, 50]

    # solver = SLP(move_limits=[0.9, 6])
    # solver.solve(problem, maxiter=50000, maxtime=30, x0=x0)
    # problem(solver.X, prec=5)

    solver = slsqp.SLSQP()
    f_best, x_best = solver.solve(problem, maxiter=100, x0=x0)
    problem(solver.best_x, prec=5)

    from src.optimization.result_exporter import *
    # name = "WIColumn_buckling_z:{0}_LT_buckling:{1}"\
    #     .format(problem.buckling_z, problem.LT_buckling)
    # ResultExporter(problem, solver).to_csv()

    # print(problem.structure.f.elements[0].bending_moment)
    # print(problem.structure.f.elements[0].axial_force)
    # print(problem.structure.f.loads[1].qval)

    #  ResultExporter(problem, solver).to_csv()

    problem.structure.members[0].cross_section.draw()
<|MERGE_RESOLUTION|>--- conflicted
+++ resolved
@@ -281,15 +281,14 @@
 
         return con
 
-<<<<<<< HEAD
-    def WebHeightCon(self, h_min=10):
-        """
-                Builds a constraint for cross-section class of a WI column
-                h - tt - tb - C1*e*tw <= 2*sqrt(2)*aw
-                """
-
-        a = np.zeros_like(self.vars)
-=======
+    # def WebHeightCon(self, h_min=10):
+    #     """
+    #             Builds a constraint for cross-section class of a WI column
+    #             h - tt - tb - C1*e*tw <= 2*sqrt(2)*aw
+    #             """
+    #
+    #     a = np.zeros_like(self.vars)
+
     def WIColumnWebHeightCon(self, h_min=50):
         """
         Constraint for ensuring that the web height is positive, at least 'h_min'
@@ -299,7 +298,7 @@
 
         #a = np.zeros_like(self.vars)
         a = np.zeros(self.nvars())
->>>>>>> 2a712d0e
+
         con_type = '<'
 
         for i in range(len(self.vars)):
@@ -307,19 +306,6 @@
             if self.vars[i].target["property"] == "H":
                 a[i] = -1
             elif self.vars[i].target["property"] == "TT":
-<<<<<<< HEAD
-                a[i] = 1
-            elif self.vars[i].target["property"] == "TB":
-                a[i] = 1
-            elif self.vars[i].target["property"] == "TF":
-                a[i] = 2
-
-        b = -h_min
-
-        # print(a)
-
-        con_name = "Web height minimum " + str(h_min)
-=======
                 a[i] = + 1
             elif self.vars[i].target["property"] == "TB":
                 a[i] = + 1            
@@ -329,7 +315,7 @@
         b = -h_min
 
         con_name = "Web height at least " + str(h_min)
->>>>>>> 2a712d0e
+
         con = LinearConstraint(a, b, con_type, name=con_name)
 
         return con
@@ -403,37 +389,19 @@
                 parent=self)
             com_compression_bending_con_y.fea_required = True
             self.cons.append(com_compression_bending_con_y)
-            
-<<<<<<< HEAD
+
             # self.cons.append(buckling_y_con)
-
-            com_compression_bending_con_y = NonLinearConstraint(
-                con_fun=com_compression_bending_y,
-                name="Com_compression_bending_y " + str(mem.mem_id),
-                parent=self)
-            com_compression_bending_con_y.fea_required = True
-            self.cons.append(com_compression_bending_con_y)
-
-            if self.buckling_z:
-
-=======
-            #self.cons.append(buckling_y_con)
             
             if self.buckling_z:
 
->>>>>>> 2a712d0e
                 buckling_z_con = NonLinearConstraint(con_fun=buckling_z,
                                                      name="Buckling_z " +
                                                           str(mem.mem_id),
                                                      parent=self)
                 buckling_z_con.fea_required = True
-<<<<<<< HEAD
+
                 # self.cons.append(buckling_z_con)
-            
-=======
-                #self.cons.append(buckling_z_con)
-                    
->>>>>>> 2a712d0e
+
                 com_compression_bending_con_z = NonLinearConstraint(
                     con_fun=com_compression_bending_z,
                     name="Com_compression_bending_z " + str(mem.mem_id),
@@ -449,11 +417,7 @@
                                                       parent=self)
                 lt_buckling_con.fea_required = True
                 self.cons.append(lt_buckling_con)
-<<<<<<< HEAD
-
-=======
-            
->>>>>>> 2a712d0e
+
             """
             for i, elem in enumerate(mem.elements.values()):
                 forces = [elem.axial_force[0], elem.shear_force[0],
@@ -521,10 +485,7 @@
                     self.cons.extend([compression_con, tension_con, shear_con,
                                       bending_moment_con])
             """
-<<<<<<< HEAD
-            
-=======
->>>>>>> 2a712d0e
+
             self.cons.append(self.WIColumnWebClassCon(mem))
             self.cons.append(self.WIColumnTopFlangeClassCon(mem))
             if self.symmetry == "mono":
@@ -532,7 +493,7 @@
                 
             self.cons.append(self.WIColumnWebHeightCon(h_min=50))
 
-            self.cons.append(self.WebHeightCon(h_min=10))
+            #  self.cons.append(self.WebHeightCon(h_min=10))
 
 
 if __name__ == "__main__":
