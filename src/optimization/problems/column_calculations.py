"""
@author: Victoria
"""

import time

try:
    from src.frame2d.frame2d import *
    from src.optimization.structopt import *
    from src.optimization.problems.wi_column import WIColumn
    from src.optimization.solvers import slsqp, slp, slqp, mislp, two_phase
    from src.optimization.solvers.trust_region import TrustRegionConstr
    from src.optimization.result_exporter import *
    from src.eurocodes.en1993 import en1993_1_1
except:
    from frame2d.frame2d import *
    from optimization.structopt import *
    from optimization.problems.wi_column import WIColumn
    from optimization.solvers import slsqp, slp, slqp, mislp, two_phase
    from optimization.solvers.trust_region import TrustRegionConstr
    from optimization.solvers.bnb import BnB
    from optimization.result_exporter import *
    from eurocodes.en1993 import en1993_1_1
    from copy import deepcopy

class ColumnCalculation(WIColumn):

    q_wind = 0.00065  # N/mm2
    q_snow = 0.002  # N/mm2
    g_truss = 1  # N/mm
    g_roof = 0.0005  # N/mm2
    L_list = [24000, 30000, 36000]  # mm
    Lpi_list = [6000, 8000, 10000]  # mm
    c = 6000  # mm
    lcr_list = [2, 0.7]
    buckling_z = [True, False]
    LT_buckling = [True, False]
    cross_section_class_list = [3, 2]
    sym = "dual"  # dual or mono
    prob_type = "discrete"  # continuous or discrete

    Mz = 0
    Qy = 0
    Qx = 1.5 * q_wind * c


    #  x0 = [800, 50, 500, 50, 500, 50]
    x0 = [250, 8, 150, 10]

    #  x0 = [400, 20, 200, 20]
    #  x0 = [300, 8, 200, 10, 200, 10]
    #  x0 = [var.ub for var in problem.vars]

    for lcr in lcr_list:
        for cross_section_class in cross_section_class_list:
            for Lpi in Lpi_list:
                for L in L_list:
                    for LT in LT_buckling:
                        for buck_z in buckling_z:
                            Fy = -(1.15 * (g_truss + g_roof * c) + (
                                    1.5 * q_snow * c)) * L / 2

                            # phi_0 = 1 / 200
                            # m = 2
                            # alpha_m = math.sqrt(0.5 * (1 + 1 / m))
                            # alpha_h = max(2 / 3, min(2 / math.sqrt(Lpi), 1))
                            # phi = phi_0 * alpha_m * alpha_h

                            phi = en1993_1_1.sway_imperfection(Lpi, m=2)

                            Fx = phi * (-Fy)

                            problem = WIColumn(
                                L, Lpi, Fx, Fy, Qx, Qy, Mz, lcr=lcr,
                                top_flange_class=cross_section_class,
                                bottom_flange_class=cross_section_class,
                                web_class=cross_section_class, symmetry=sym,
                                buckling_z=buck_z, LT_buckling=LT,
                                prob_type=prob_type)

                            # problem = WIColumn(
                            #     L=24000, Lpi=6000, Fx=782.89, Fy=-271200,
                            #     Qx=5.85, Qy=0, Mz=0, lcr=2,
                            #     top_flange_class=3,
                            #     bottom_flange_class=3,
                            #     web_class=3,
                            #     symmetry="dual",
                            #     buckling_z=True,
                            #     LT_buckling=True,
                            #     prob_type='continuous')

                            #  print(problem.nnonlincons())

                            # print("L={0}, Lpi={1}, Fx={2}, Fy={3}, Qx={4}, "
                            #       "Qy={5}, Mz={6}, lcr={7}, "
                            #       "cross_section_class={8}, sym={9}, "
                            #       "buckling_z={10}, LT={11}, prob_type={12}"
                            #       .format(L, Lpi, Fx, Fy, Qx, Qy, Mz, lcr,
                            #               cross_section_class, sym, buck_z,
                            #               LT, prob_type))

                            #vnew = deepcopy(problem.vars[0])
                            #solver = TrustRegionConstr()
                            #f_best, x_best, nit = solver.solve(
                            #    problem, maxiter=200, x0=x0)

                            #problem.num_iters = nit
                            #problem(x_best, prec=5)

                            lb_solver = TrustRegionConstr()
                            solver = BnB(problem,lb_solver)
                            solver.solve()

                            """
                            # TrustRegionConstr
                            solver = TrustRegionConstr()
                            f_best, x_best, nit = solver.solve(
                                problem,
                                maxiter=200,
                                x0=x0)
                            problem.num_iters = nit
                            problem(x_best, prec=5)
                            """

                            # SLP
                            # solver = slp.SLP(move_limits=[0.9, 6])
                            # solver.solve(problem,
                            #              maxiter=500,
                            #              maxtime=40,
                            #              x0=x0)
                            # problem(solver.X, prec=5)

                            # SLSQP
                            # solver = slsqp.SLSQP()
                            # f_best, x_best = solver.solve(problem,
                            #                               maxiter=100,
                            #                               x0=x0)
                            # problem(solver.best_x, prec=5)

                            # MISLP
                            # solver = mislp.MISLP(move_limits=[0.5, 5])
                            # # problem(x0)
                            # solver.solve(problem,
                            #              maxiter=200,
                            #              x0=x0,
                            #              min_diff=1e-2,
                            #              verb=True)
                            # problem(solver.X, prec=5)

                            # 2-vaihetekniikalla
                            # solver1 = SLP(move_limits=[0.9, 4])
                            # solver1 = TrustRegionConstr()
                            # solver2 = mislp.MISLP(move_limits=[0.85, 1.5])
                            # solver = two_phase.TwoPhase(
                            #     solver1, solver2, limits=[3, 3])
                            # fopt, xopt = solver.solve(problem,
                            #                           x0=x0,
                            #                           maxiter=200,
                            #                           # min_diff=1e-6,
                            #                           # verb=True
                            #                           )
                            # problem(xopt)
                            # ResultExporter(problem, solver2).to_csv()
                            # ResultExporter(problem, solver2).csv_to_excel()

<<<<<<< HEAD
                            #ResultExporter(problem, solver).to_csv()
=======
                            # ResultExporter muille kuin 2-vaihetekniikalle
                            ResultExporter(problem, solver).to_csv()
>>>>>>> d9ce738d


                            #ResultExporter(problem, solver).csv_to_excel()

                            seconds = time.process_time()
                            m, s = divmod(seconds, 60)
                            h, m = divmod(m, 60)

                            print("")
                            print("Process time:", "%d:%02d:%02d" % (h, m, s))
                            print("----------------------------")
                            print("")

                            # breakpoint()

                            #  wi.cross_section.draw()<|MERGE_RESOLUTION|>--- conflicted
+++ resolved
@@ -163,12 +163,9 @@
                             # ResultExporter(problem, solver2).to_csv()
                             # ResultExporter(problem, solver2).csv_to_excel()
 
-<<<<<<< HEAD
-                            #ResultExporter(problem, solver).to_csv()
-=======
                             # ResultExporter muille kuin 2-vaihetekniikalle
                             ResultExporter(problem, solver).to_csv()
->>>>>>> d9ce738d
+
 
 
                             #ResultExporter(problem, solver).csv_to_excel()
