--- conflicted
+++ resolved
@@ -43,12 +43,10 @@
     Qy = 0
     Qx = 1.5 * q_wind * c
 
-<<<<<<< HEAD
+
     #  x0 = [800, 50, 500, 50, 500, 50]
     x0 = [250, 8, 150, 10]
-=======
-    x0 = [300, 8, 200, 10]
->>>>>>> 5a948e57
+
     #  x0 = [400, 20, 200, 20]
     #  x0 = [300, 8, 200, 10, 200, 10]
     #  x0 = [var.ub for var in problem.vars]
@@ -101,7 +99,6 @@
                             #               cross_section_class, sym, buck_z,
                             #               LT, prob_type))
 
-<<<<<<< HEAD
                             #vnew = deepcopy(problem.vars[0])
                             #solver = TrustRegionConstr()
                             #f_best, x_best, nit = solver.solve(
@@ -113,7 +110,8 @@
                             lb_solver = TrustRegionConstr()
                             solver = BnB(problem,lb_solver)
                             solver.solve()
-=======
+
+                            """
                             # TrustRegionConstr
                             solver = TrustRegionConstr()
                             f_best, x_best, nit = solver.solve(
@@ -122,7 +120,7 @@
                                 x0=x0)
                             problem.num_iters = nit
                             problem(x_best, prec=5)
->>>>>>> 5a948e57
+                            """
 
                             # SLP
                             # solver = slp.SLP(move_limits=[0.9, 6])
@@ -149,9 +147,6 @@
                             #              verb=True)
                             # problem(solver.X, prec=5)
 
-<<<<<<< HEAD
-                            #ResultExporter(problem, solver).to_csv()
-=======
                             # 2-vaihetekniikalla
                             # solver1 = SLP(move_limits=[0.9, 4])
                             # solver1 = TrustRegionConstr()
@@ -167,7 +162,7 @@
                             # problem(xopt)
 
                             ResultExporter(problem, solver).to_csv()
->>>>>>> 5a948e57
+
 
                             ResultExporter(problem, solver).csv_to_excel()
 
