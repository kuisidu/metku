--- conflicted
+++ resolved
@@ -38,19 +38,12 @@
     q_snow = 0.002  # N/mm2
     g_truss = 1  # N/mm
     g_roof = 0.0005  # N/mm2
-<<<<<<< HEAD
+
     L_list = [24000, 30000, 36000]  # mm
     # L_list = [30000]  # mm
     Lpi_list = [6000, 8000, 10000]  # mm
     # Lpi_list = [6000]  # mm
-=======
-
-    # L_list = [24000, 30000, 36000]  # mm
-    L_list = [30000]  # mm
-
-    #Lpi_list = [6000, 8000, 10000]  # mm
-    Lpi_list = [6000]  # mm
->>>>>>> a0e4c802
+
     c = 6000  # mm
     #lcr_list = [2, 0.7]
     lcr_list = [2]
@@ -65,12 +58,9 @@
     Qx = 1.5 * q_wind * c
 
     #  x0 = [800, 50, 500, 50, 500, 50]
-<<<<<<< HEAD
     #  x0 = [250, 8, 150, 10]
+    #  x0 = [340, 6, 180, 10]
     x0 = [300, 8, 200, 10]
-=======
-    x0 = [340, 6, 180, 10]
->>>>>>> a0e4c802
 
     #  x0 = [400, 20, 200, 20]
     #  x0 = [300, 8, 200, 10, 200, 10]
@@ -106,7 +96,7 @@
                             print("Constraints:", len(problem.cons))
                             print("Nonlinear Constraints:", problem.nnonlincons())
                             
-                            problem([340,10,150,8])
+                            problem([340, 10, 150, 8])
                             # problem = WIColumn(
                             #     L=24000, Lpi=6000, Fx=782.89, Fy=-271200,
                             #     Qx=5.85, Qy=0, Mz=0, lcr=2,
@@ -138,7 +128,6 @@
 
                             # BnB
                             lb_solver = TrustRegionConstr()
-<<<<<<< HEAD
                             # lb_solver = slp.SLP()
                             solver = BnB(problem, lb_solver)
 
@@ -147,21 +136,6 @@
                             # break
 
                             solver.solve(problem, x0=x0, verb=2)
-
-                            # x0 = solver.best_x
-                            # print("x0=", x0)
-
-                            print(solver.X)
-                            print(solver.best_x)
-                            print(solver.best_f)
-=======
-                            solver = BnB(problem,lb_solver)
-                                                
-                            #return solver, problem
-                            
-                            #break
-                            
-                            solver.solve(problem,x0=x0,verb=2)
 
                             x0 = solver.best_x
                             print("x0=", x0)
@@ -171,11 +145,8 @@
                             print("Best found objective function value:",solver.best_f)
                                                         
                             problem(solver.best_x)
-                            
-                            
+
                             #return solver, problem
-                            """
->>>>>>> a0e4c802
 
                             # TrustRegionConstr
                             # solver = TrustRegionConstr()
@@ -243,16 +214,10 @@
                             # breakpoint()
 
                             #  wi.cross_section.draw()
-                            """
-
-#if __name__ == '__main__':
-
-<<<<<<< HEAD
+
+
 # if __name__ == '__main__':
 #
 #     solver, p = ColumnCalculation()
 #
-#     p.vars[1].lock(6)
-=======
-    #solver, p = ColumnCalculation()
->>>>>>> a0e4c802
+#     p.vars[1].lock(6)