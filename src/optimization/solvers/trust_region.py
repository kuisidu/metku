--- conflicted
+++ resolved
@@ -89,11 +89,9 @@
 
 
 
-<<<<<<< HEAD
+
     def solve(self, problem, maxiter=200, x0=None):
-=======
-    def solve(self, problem, maxiter=500, x0=[]):
->>>>>>> b2b9f9a7
+
         """
         Solves given problem
 
@@ -153,11 +151,7 @@
         constraints.append(bnd_cons)
 
         # Create initial guess if one isn't provided
-<<<<<<< HEAD
         if x0 is None:
-=======
-        if x0 is not None:
->>>>>>> b2b9f9a7
             x0 = []
             for var in problem.vars:
                 x0.append(var.ub)  # * np.random.uniform())
