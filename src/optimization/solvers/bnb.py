# -*- coding: utf-8 -*-
"""
Created on Wed Oct  9 19:29:05 2019

Branch and bound algorithm for optimization

Data structures:
    
    Class BnB .. for running the algorithm
    Class BnBNode .. contains information about branching at given node


@author: kmela
"""

from copy import deepcopy
import numpy as np
from treelib import Tree, Node

try:
    from src.optimization.solvers.optsolver import OptSolver
    from src.optimization.solvers.lp import LP
    import src.optimization.structopt as sopt
except:    
    from optimization.solvers.optsolver import OptSolver
    from optimization.solvers.lp import LP
    import optimization.structopt as sopt


CON_TOL = 1e-4

# A class that represents an individual node in a 
# Binary Tree 
class BnBNode: 
    def __init__(self,flb=-np.inf,branched_var=None,lim=None,sense=None): 
        """ Constructor 
            input:
                flb .. lower bound for the objective function
                branched_vars .. list of variables that are branched in this node
                lims .. branching limits for the variables
                sense .. branching direction ('<' or '>')
                
            parameters
                xR .. solution of the relaxation
                lb .. f(xR)
        """
        self.xR = []
        self.lb = flb
        self.var = branched_var
        self.lim = lim
        self.sense = sense
        
    def level(self):
        """ Level of the node: number of branchings """
        return len(self.var)
        
    def add_var_branch(self,var,lim,sense):
        """ Adds variable branching """
        
        self.var.append(var)
        self.lim.append(lim)
        self.sense.append(sense)
        
    def is_feasible(self):
        """ Checks if the lower bounding problem of 
            the node is feasible
        """
        if self.lb > -np.inf:
            return True
        else:
            return False
    
    def info(self):
        """ Prints relevant node data """        
        
        #print(self.sense,self.lims,self.vars)
        print('** BnB Node **')
        print('Branched variable:')
        if self.var is not None:
            print('{0:s} {1:s} {2:4.2f}'.format(self.var.name,self.sense,self.lim))
        #for i, var in enumerate(self.vars):
        #    print('{0:s} {1:s} {2:4.2f}'.format(var.name,self.sense[i],self.lims[i]))
        
    

class BnB(OptSolver):
    """ Class for Branch and Bound tree
        Includes functionalities for running branch and bound algorithm
        
        Data structures:
            Tree (from treelib): branching tree. Each node contains information
            of one branching. When a lower bounding problem is solved at a node,
            the tree is traversed until root to find the branching variables,
            limits and branching directions.
            
            
        
    """
    
    def __init__(self,problem,lb_solver=None):
        """ Constructor
            input:
                problem .. Optimization problem class object that
                            contains the problem data.
                            
                lb_solver .. OptSolver class object that implements the
                             solution method for the continuous relaxation
                            
            attributes:
                nodes .. list of nodes to be explored. Will be dynamically
                         updated during the iterations.
                max_iters .. maximum number of iterations allowed
                xbest .. variable values of the incumbent
                fbest .. objective function value of the incumbent
                
                
            self.constr_vals = np.array([])
            self.X = np.array([])
            self.problem = None
            self.fvals = []
            self.xvals = []
            self.best_f = np.inf
            self.best_x = None
        """
        super().__init__()
        
        self.created_nodes = 0
        self.problem = problem
        self.lb_solver = lb_solver
        # Initialize empty list of nodes
        # These are node identifier values correspondng to tree nodes
        self.nodes = []
        
        self.max_iters = 1
        
        self.orig_lb = []
        self.orig_ub = []
        
        self.set_original_bounds()
        
        # treelib Tree object that contains information about the 
        # branchings
        self.tree = Tree()
        #self.best_x = []
        #self.fbest = np.inf
        
    def add_node(self,node,tag=None,identifier=None,parent=None):
        """ Adding a node means creating a new node to the B&B tree
            as well as appending the new node to the list of unexplored nodes
        """
        #self.nodes.append(node)
        self.tree.create_node(tag,identifier,parent,data=node)
        
        self.nodes.append(identifier)
        
    def remove_node(self,node_id):
        """ Removes the node with identifier 'node_id' from
            B&B tree as well as from the list of unexplored nodes
        """
        
        self.tree.remove_node(node_id)
        
        try:
            self.nodes.remove(node_id)
        except ValueError:
            pass
        
    def set_original_bounds(self):
        """ Stores the original variable bounds """
        for var in self.problem.vars:
            self.orig_lb.append(deepcopy(var.lb))
            self.orig_ub.append(deepcopy(var.ub))
            
    def set_variable_bounds(self):
        """ Stores the original variable bounds """
        for i, var in enumerate(self.problem.vars):            
            var.lb = deepcopy(self.orig_lb[i])
            var.ub = deepcopy(self.orig_ub[i])            
    
    def max_level_nodes(self):
        """ Finds the maximum level in the list of nodes, and returns
            the corresponding nodes
        """
        level_max = -1
        max_nodes = []    
        
        for node in self.nodes:            
            if node.level() > level_max:
                """ If the level of current node is larger than the current
                    maximum, set the level of the node as the maximum and
                    set the list of nodes to the current node
                """
                level_max = node.level()
                max_nodes = [node]
            elif node.level() == level_max:
                """ If the level of the current node equals the current maximum,
                    add the node to the list of nodes
                """
                max_nodes.append(node)
            
        return level_max, max_nodes
    
    def min_level_nodes(self):
        """ Finds the minimum level in the list of nodes, and returns
            the corresponding nodes
        """
        level_min = np.inf
        min_nodes = []
        
        for node in self.nodes:          
            if node.level() < level_min:
                """ If the level of current node is smaller than the current
                    minimum, set the level of the node as the minimum and
                    set the list of nodes to the current node
                """
                level_min = node.level()
                min_nodes = [node]
            elif node.level() == level_min:
                """ If the level of the current node equals the current minimum,
                    add the node to the list of nodes
                """
                min_nodes.append(node)
            
        return level_min, min_nodes
    
    def select_node(self,strategy="depth_first"):
        """ Selects node 
            input:
                strategy .. 
                'depth_first': choose the node from among those with lowest level
                'breath_first: chooses the node from among those with highest level
            
            output:
                treelib.node object
        """
                 
    
        if strategy == 'depth_first':
            """ Find the deepest of the unexplored nodes """
            nodes = []
            max_depth = 0             
            for node in self.nodes:
                node_depth = self.tree.depth(node)
                if node_depth > max_depth:
                    nodes = [self.tree.get_node(node)]
                    max_depth = node_depth
                elif node_depth == max_depth:
                    nodes.append(self.tree.get_node(node))
                    
            #depth = self.tree.depth()        
            #nodes = list(self.tree.filter_nodes(lambda x: self.tree.depth(x)==depth))
            #print(nodes)
            #level, nodes = self.max_level_nodes()
            
        elif strategy == 'breath_first':
            """ Find the nodes with smallest level """
            level, nodes = self.min_level_nodes()
        
        
        print('Node selection:')
        print('Strategy: {0}'.format(strategy))        
        
        """ From among the set of nodes chosen according to the strategy,
            choose the one with the smallest lower bound of the objective
            function
        """
        fmin = np.inf
        for node in nodes:
            if node.data.lb < fmin:
                fmin = node.data.lb
                selected_node = node
        
        try:        
            self.nodes.remove(selected_node.identifier)
        except ValueError:
            print("**** Selected node not found in the list of nodes!*****")
            print(selected_node.identifier)
            print(self.nodes)
                
        
        """ Apply variable bounds included in the node """
        
        """ Set variable bounds to their original values """
        self.set_variable_bounds()
        
        #for var in self.problem.vars:
        #    print("{0} <= {1:s} <= {2}".format(var.lb,var.name,var.ub))
        
        #subtree = self.tree.expand_tree(node.identifier,reverse=True)
        
        
        
        #print(subtree)
        
        #for node in subtree:
        for sub_node in list(self.tree.rsearch(selected_node.identifier)):
            if not self.tree[sub_node].is_root():
                bnode = self.tree[sub_node]            
                if bnode.data.sense == '<':
                    bnode.data.var.ub = min(bnode.data.var.ub,bnode.data.lim)
                else:
                    bnode.data.var.lb = max(bnode.data.var.lb,bnode.data.lim)                
        
        #for var in self.problem.vars:
        #    if var.lb == var.ub:
        #        var.lock(var.lb)            
                 
        #    print("{0} <= {1:s} <= {2}".format(var.lb,var.name,var.ub))
        
        
        selected_node.data.info()
        
        return selected_node
    
<<<<<<< HEAD
    def lower_bound(self,node,x0=None):
=======
    def lower_bound(self, node, x0=None):
>>>>>>> b2b9f9a7
        """ Finds a lower bound for the problem at the 'node' by
            solving a relaxation of the problem and imposing the
            branching limits given by the node.
        """
        
        """ Set the variable bounds to the problem corresponding
            to the branches in the node
        """
                
        """ Set variable bounds to their original values """
        
        """
        self.set_variable_bounds()
        
        for var in self.problem.vars:
            print("{0} <= {1:s} <= {2}".format(var.lb,var.name,var.ub))
        
        #subtree = self.tree.expand_tree(node.identifier,reverse=True)
        
        
        
        #print(subtree)
        
        #for node in subtree:
        for sub_node in list(self.tree.rsearch(node.identifier)):
            if not self.tree[sub_node].is_root():
                bnode = self.tree[sub_node]            
                if bnode.data.sense == '<':
                    bnode.data.var.ub = min(bnode.data.var.ub,bnode.data.lim)
                else:
                    bnode.data.var.lb = max(bnode.data.var.lb,bnode.data.lim)                
        
        for var in self.problem.vars:
            print("{0} <= {1:s} <= {2}".format(var.lb,var.name,var.ub))
        """    
              
                
        """ Run 'solver'. 
            Solver should be LP or NLP solver
            Examples:
                a) few iterations of SLP
                b) NLP method to optimality -> heuristic, if no convexification is done
    
            If problem is infeasible, the node can be fathomed.
            If the problem is feasible, update the lower bound and set xR
        """
<<<<<<< HEAD
        if x0 is not None:
            flb, xlb, nit = self.lb_solver.solve(self.problem,x0=x0)
        else:
            flb, xlb, nit = self.lb_solver.solve(self.problem)
            
=======
        flb, xlb, nit = self.lb_solver.solve(self.problem, x0=x0)
        
>>>>>>> b2b9f9a7
        #print(self.lb_solver.result)
        if self.lb_solver.result.success == True:
            self.tree[node.identifier].data.lb = flb
            self.tree[node.identifier].data.xR = xlb   
        elif self.lb_solver.feasible:
            self.tree[node.identifier].data.lb = flb
            self.tree[node.identifier].data.xR = xlb 
            
        
        return self.lb_solver.feasible
        
    
    def upper_bound(self,node):
        """ Try to find feasible solution using a heuristic etc. """
        N = self.problem.discrete_neighborhood(node.data.xR, k=3)
        f0 = deepcopy(self.best_f)
        f_new = None
        for xi in N:
            gxi = self.problem.eval_cons(xi)
            if all(gxi<=self.problem.con_tol):
                #print("Upper bounding found feasible solution")
                #print(self.problem.eval_cons(xi))
                """ Feasible point found """
                f_new = self.problem.obj(xi)
                if f_new < self.best_f:
                    print("Better feasible solution found:")
                    print("Current: {0:4.2f}, New: {1:4.2f}".format(self.best_f,f_new))
                    print("Current: ",self.best_x)                    
                    print("New: ",xi)
                    #print("Constraints: ",self.problem.eval_cons(xi))
                    
                    self.best_f = f_new
                    self.best_x = list(xi)
        
        #if f_new is not None and fnew < f0:
        #    """ Feasible solution was improved so all nodes with
        #        Larger lower bound can be removed from the search tree
        #    """
            #self.remove_node(node.identifier)
        #    pass
        
                                        
        
    
    
    def variables_at_discrete_values(self,node):
        """ Checks, whether all discrete variables have discrete
            values at the solution of the relaxation at given node.
        """ 
        xR = node.xR
            
        print(xR)
        res = []
        
        for i, var in enumerate(self.problem.vars):
            res.append(var.is_allowed_value(xR[i]))
            
        
        return res
        
            
    def branch(self,node,strategy='max_int_violation'):
        """ Branching of a node """
                
        xR = node.data.xR
        #print(xR)
        
        if strategy == 'max_int_violation':
            max_violation = 0
            branching_var = None
            for i, var in enumerate(self.problem.vars):                
                violation_i = var.discrete_violation(xR[i])
                print(var.name,var.branch_priority,violation_i)
                if branching_var is None:
                    if violation_i > max_violation:
                        max_violation = violation_i
                        branching_var = var                    
                        xr = xR[i]
                elif var.branch_priority > branching_var.branch_priority:
                    if violation_i > 0:
                        max_violation = violation_i
                        branching_var = var                    
                        xr = xR[i]
                elif var.branch_priority == branching_var.branch_priority:
                    if violation_i > max_violation:
                        max_violation = violation_i
                        branching_var = var                    
                        xr = xR[i] 
        
        """ Create branching values """
        low_branch_value = branching_var.smaller_discrete_value(xr)
        high_branch_value = branching_var.larger_discrete_value(xr)
        
        """ Create new nodes """
        new_node1 = BnBNode(flb=deepcopy(node.data.lb),branched_var=branching_var,lim=low_branch_value,sense='<')
        tag1 = branching_var.name + ' <= ' + str(low_branch_value)
        id1 = self.created_nodes + 1
        
        new_node2 = BnBNode(flb=deepcopy(node.data.lb),branched_var=branching_var,lim=high_branch_value,sense='>')
        tag2 = branching_var.name + ' >= ' + str(high_branch_value)
        #id2 = str(self.tree.size()+1)
        id2 = self.created_nodes + 2
        self.created_nodes += 2

        self.add_node(new_node1,tag1,id1,parent=node)
        self.add_node(new_node2,tag2,id2,parent=node)
        
        #self.tree.show()
        
    def feasibility_tightening(self):
        """ Feasibility-based bounds tightening
            Based on linear constraints only        
        """
        print("Feasibility-based bounds tightening")
        xlb, xub = self.problem.var_bounds()
        
        """ Do bounds tightening for linear constraints """
        for con in self.problem.cons:
            if isinstance(con,sopt.LinearConstraint):
                ax_min = np.minimum(con.a*xub,con.a*xlb)
                #axL = con.a*xlb
                for i, var in enumerate(self.problem.vars):
                    if abs(con.a[i]) > 1e-9:
                        bnd = 1/con.a[i]*(con.b-(sum(ax_min)-ax_min[i]))
                    if con.a[i] > 0:                        
                        """ x[i] <= 1/a[i]*(b[j] - sum min(a[i,j]xub[j],a[i,j]xlb[j])) """
                        var.ub = min(var.ub,bnd)
                        
                        if isinstance(var,sopt.IntegerVariable):
                            var.ub = np.floor(var.ub)
                        elif isinstance(var,sopt.DiscreteVariable):
                            var.ub = max(np.array(var.values)[np.array(var.values)<=var.ub])
                    elif con.a[i] < 0:
                        var.lb = max(var.lb,bnd)
                
                        if isinstance(var,sopt.IntegerVariable):
                            var.lb = np.ceil(var.lb)
                        elif isinstance(var,sopt.DiscreteVariable):
                            var.lb = min(np.array(var.values)[np.array(var.values)>=var.lb])
        
        xlb, xub = self.problem.var_bounds()
        print(xlb,xub)
    
    def optimality_tightening(self):
        """ Optimality-based bounds tightening
            Solve a series of LP-problems to find
            minimum and maximum values for variables
        """
        print("Optimality-based bounds tightening:")
        
        for i, var in enumerate(self.problem.vars):
            lobj = np.zeros(self.problem.nvars())
            """ Formulate linear problem """
            
            LPprob = sopt.OptimizationProblem(name="LP_tight",constraints = [],variables=self.problem.vars)            
            lobj[i] = 1
            lObjective = sopt.LinearObjective("LP_tight_obj",c=lobj,obj_type="MIN",problem=LPprob)
            
            
            LPprob.add(lObjective)
            
            
            for con in self.problem.cons:            
                if isinstance(con,sopt.LinearConstraint):
                    LPprob.add(con)
            
            
            solver = LP("gurobi")
            solver.solve(LPprob)
            
    
            #LPprob(solver.X)
            if solver.feasible == True: 
                #print("Upper bounding problem feasible.")                   
                if solver.X[i] > self.problem.vars[i].lb:
                    print("Increasing lower bound of {0:s}".format(self.problem.vars[i].name))
                    print("From {0:4.2f} to {1:4.2f}".format(self.problem.vars[i].ub,solver.X[i]))
                    self.problem.vars[i].lb = solver.X[i]
            
            
            #print(solver.X)
            
            LPprob.obj.obj_type = "MAX"
            solver.solve(LPprob)
            
            
            if solver.feasible == True:        
                #print("Lower bounding problem feasible.")
                if solver.X[i] < self.problem.vars[i].ub:
                    print("Lowering upper bound of {0:s}".format(self.problem.vars[i].name))
                    print("From {0:4.2f} to {1:4.2f}".format(self.problem.vars[i].ub,solver.X[i]))
                    self.problem.vars[i].ub = solver.X[i]
                    
            #print(solver.X)
            
    
    def pre_process(self,node):
        """ Pre-processing of a node """
        self.feasibility_tightening()
        self.optimality_tightening()
        
        feasible = True
        
        for var in self.problem.vars:
            if var.lb > var.ub:
                feasible = False
                break
        
        return feasible
    
    def post_process(self,node):
        """ Post-processing of a node """
        pass    
    
    def solve(self, problem, x0=None, verb = 0):
        """ Runs the Branch and Bound algorithm """
        
        self.problem = problem
        
        iteration = 0
        
        # Initialize tree
        root = BnBNode()
        self.add_node(root,"Root","root")
        
        # while iteration <= self.max_iters and len(self.nodes)>0:
        while iteration <= 0 and len(self.nodes) > 0:
            self.tree.show()    
            if verb > 0:
                print("*********************************")
                print("****** Begin iteration {0} ******".format(iteration))
                print("Unexplored nodes: {0}".format(len(self.nodes)))
                print(self.nodes)
                
            """ Choose node to be solved
                This is treelib.Node object
            """
            node = self.select_node(strategy="depth_first")            
            
            if verb > 0:
                print("Incumbent: {0:4.2f}".format(self.best_f))
                print("Best design: ", self.best_x)
            
            # Preprocessing:
            # Tighten bounds of the problem
            feasible_pre_processing = self.pre_process(node)
            
            if feasible_pre_processing:     
                if verb > 0:
                    print("Feasible pre-processing.")
                # Find lower bound for the node
<<<<<<< HEAD
                feasible_lower_bound = self.lower_bound(node,x0)
=======
                feasible_lower_bound = self.lower_bound(node, x0=x0)
>>>>>>> b2b9f9a7
                
                if feasible_lower_bound:
                    if verb > 0:
                        print("Lower bounding problem is feasible:")
                        print("Lower bounding obtained: {0:4.2f} (f_incumbent = {1:4.2f})".format(node.data.lb,self.best_f))                
                
                    if node.data.lb > self.best_f:
                        # Node can be fathomed
                        print("Node fathomed because lower bound is greater than incumbent.")
                        self.remove_node(node.identifier)
                    else:
                        # Try to find a feasible solution in the node, to be
                        # used as an upper bound for the problem.
                        self.upper_bound(node)
                    
                        # Tighten the bounds based on the solution found
                        self.post_process(node)
                    
                        disc = self.variables_at_discrete_values(node.data)                
                        # Here, the relaxation is feasible
                        
                            
                        if all(disc):
                            """ If all discrete variables have discrete values                    
                                in the solution xR, the node can be fathomed
                                If the node provides an improvement to the
                                best known solution, make it as the incumbent.
                            """
                            print("All discrete variables at allowed values!")
                            if node.data.lb < self.best_f:
                                self.best_f = node.data.lb
                                self.best_x = node.data.xR
                        else:
                            """ In this case, some of the discrete variables
                                have non-integer/non-discrete values at xR.
                                Then, the node is branched.
                            """
                            print("Branching")
                            self.branch(node)                    
                
                else:
                    print("Lower bounding problem is infeasible.")
                    """ Remove node from branching tree """   
                    self.remove_node(node.identifier)
                    #self.tree.remove_node(node.identifier)
            else:
                print("Bounds tightening resulted detected infeasiblity.")
                """ Remove node from branching tree """   
                self.remove_node(node.identifier)
                    
            iteration += 1
        <|MERGE_RESOLUTION|>--- conflicted
+++ resolved
@@ -312,11 +312,8 @@
         
         return selected_node
     
-<<<<<<< HEAD
-    def lower_bound(self,node,x0=None):
-=======
+
     def lower_bound(self, node, x0=None):
->>>>>>> b2b9f9a7
         """ Finds a lower bound for the problem at the 'node' by
             solving a relaxation of the problem and imposing the
             branching limits given by the node.
@@ -363,16 +360,12 @@
             If problem is infeasible, the node can be fathomed.
             If the problem is feasible, update the lower bound and set xR
         """
-<<<<<<< HEAD
+
         if x0 is not None:
             flb, xlb, nit = self.lb_solver.solve(self.problem,x0=x0)
         else:
             flb, xlb, nit = self.lb_solver.solve(self.problem)
-            
-=======
-        flb, xlb, nit = self.lb_solver.solve(self.problem, x0=x0)
-        
->>>>>>> b2b9f9a7
+
         #print(self.lb_solver.result)
         if self.lb_solver.result.success == True:
             self.tree[node.identifier].data.lb = flb
@@ -624,11 +617,8 @@
                 if verb > 0:
                     print("Feasible pre-processing.")
                 # Find lower bound for the node
-<<<<<<< HEAD
                 feasible_lower_bound = self.lower_bound(node,x0)
-=======
-                feasible_lower_bound = self.lower_bound(node, x0=x0)
->>>>>>> b2b9f9a7
+
                 
                 if feasible_lower_bound:
                     if verb > 0:
