--- conflicted
+++ resolved
@@ -89,9 +89,6 @@
     def take_action(self):
         pass
 
-<<<<<<< HEAD
-=======
-
     def update_plot(self, fig, ax):
         """
         Updates the plotted figure
@@ -110,9 +107,6 @@
         fig.canvas.draw()
         plt.pause(0.0001)
 
-
-
->>>>>>> 25c951e3
     def step(self, action):
         """
         Takes a step
@@ -130,15 +124,9 @@
 
         return self.X.copy(), 1, False, 'INFO'
 
-<<<<<<< HEAD
-    def solve(self, problem, x0=None, maxiter=-1, maxtime=-1, log=True,
-              min_diff=1e-5, verb=False):
-=======
-
-
     def solve(self, problem, x0=None, maxiter=-1, maxtime=-1, log=True,
               min_diff=1e-5, verb=False, plot=False):
->>>>>>> 25c951e3
+
         """
         Solves given problem
 
@@ -235,10 +223,6 @@
             self.best_x = self.X
             self.best_f = problem.obj(self.X)
 
-<<<<<<< HEAD
-=======
-
->>>>>>> 25c951e3
         return self.best_f, self.best_x
 
     def random_feasible_point(self):
