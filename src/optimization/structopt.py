--- conflicted
+++ resolved
@@ -229,23 +229,10 @@
 
         self.values = values
 
-<<<<<<< HEAD
         if values is not None:
             lb = min(values)
             ub = max(values)
-=======
-        if profiles:
-            lb = 0
-            ub = len(profiles) - 1
-
-        if values is not None:
-            lb = 0
-            ub = len(values) - 1
-
-        # elif values != None:
-        #     lb = min(values)
-        #     ub = max(values)
->>>>>>> ad1ed21e
+
         else:
             lb = None
             ub = None
@@ -382,20 +369,12 @@
         start = time.time()
         x = np.asarray(x)
         self.substitute_variables(x)
-<<<<<<< HEAD
-
-=======
-        
->>>>>>> ad1ed21e
+
         """ Evaluate objective function at x """
         fx = self.obj(x)
         """ Evaluate nonlinear constraint functions at x """
         b = self.eval_nonlin_cons(x)
-<<<<<<< HEAD
-
-=======
-        
->>>>>>> ad1ed21e
+
         """ Get number of nonlinear constraints """
         m = self.nnonlincons()
         """ Number of variables """
@@ -415,21 +394,12 @@
                     var.substitute(var.idx + h)
                 else:
                     x[i] = var.value
-<<<<<<< HEAD
                     """ Get current value of variable """
                     prev_val = var.value
                     """ Step length """
                     h = max(0.01 * abs(prev_val), 1e-4)
                     var.substitute(prev_val + h)
-=======
-                
-                """ Get current value of variable """
-                prev_val = var.value
-                
-                """ Step length """
-                h = max(0.01 * abs(prev_val), 1e-4)
-                var.substitute(prev_val + h)
->>>>>>> ad1ed21e
+
                 """ Make finite element analysis """
                 fea_start = time.time()
                 if self.structure:
@@ -447,11 +417,7 @@
                 var.substitute(prev_val)
 
         B = A @ x.T - b
-<<<<<<< HEAD
         # B = -b
-=======
-        #B = -b
->>>>>>> ad1ed21e
 
         # Add linear constraints' values
         for con in self.cons:
@@ -727,7 +693,7 @@
     """ if only a single value for step length 'h' is given,
         transform it to a list
     """
-<<<<<<< HEAD
+
     if isinstance(h, float):
         h = h * np.ones(n)
 
@@ -740,20 +706,7 @@
         print(xh)
         fh = fun(xh)
         #     print(fx, fh)
-=======
-    if isinstance(h,float):
-        h = h*np.ones(n)
-
-    df = np.zeros(n)
-    
-    np.eye(3,1,-2)
-    #
-    for i in range(len(x)):
-        xh = x + h[i]*np.eye(1,n,i)        
-        print(xh)
-        fh = fun(xh)
-    #     print(fx, fh)
->>>>>>> ad1ed21e
+
         df[i] = (fh - fx) / h[i]
 
     return df
