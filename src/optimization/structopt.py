# -*- coding: utf-8 -*-
"""
Created on Tue May 21 11:00:48 2019

Constructing and solving structural optimization problems

Idea: all the data is stored in OptimizationProblem object.
As different optimization solvers are applied, the methods of
OptimizationProblem class will be used to write the problem data in
a form suitable for each solver.

@author: kmela
"""

import numpy as np
import scipy.optimize as sciop


class Variable:
    """ Class for optimization variables
    """

    def __init__(self, name, lb, ub, target=None, profiles=None):
        """
        Parameters:
            -----------
                :param name: string stating the name of the variable
                :param value: current value of the variable
                :param lb: lower bound
                :param ub: upper bound
                :param ub: upper bound
                :param target: dict that provides information about the part of
                the structure that the variable is changing
                :param profiles: list of available profiles (optional)

                target = {"property": string, "objects": list}
                    property .. unique identifier that shows which property of
                                the structure is affected by the variable
                    objects .. list of objects (e.g. frame members) that are
                                affected by the variable

                if target is 'None', then the variable does not change anything
                in the structure

                Allowed values for 'property':
                    'AREA' .. cross-sectional area of a member
                    'IY' .. second moment of area of a member (major axis)
                    'IZ' .. second moment of area of a member (minor axis)
                    'WELY' .. elastic section modulus of a member (major axis)
                    'WELZ' .. elastic section modulus of a member (minor axis)
                    'WPLY' .. plastic section modulus of a member (major axis)
                    'WPLZ' .. plastic section modulus of a member (minor axis)
                    'PROFILE' .. choosing a profile from a given catalogue
                    'BF' .. width of flange
                    'TF' .. thickness of flange
                    'H' .. height of the profile
                    'TW' .. thickness of the web
        """
        self.name = name
        self.value = None
        self.lb = lb
        self.ub = ub
        self.target = target
        self.profiles = profiles

    def substitute(self, new_value):
        """ Substitute a new value for the variable """

        self.value = new_value

        """ Modify target object(s) if any """
        if self.target is not None:
            for obj in self.target['objects']:
                if self.target['property'] == 'AREA' \
                        or self.target['property'] == 'A':
                    obj.A = new_value
                elif self.target['property'] == 'IY':
                    obj.I[0] = new_value
                elif self.target['property'] == 'IZ':
                    obj.I[1] = new_value
                elif self.target['property'] == 'WELY':
                    obj.Wel[0] = new_value
                elif self.target['property'] == 'WELZ':
                    obj.Wel[1] = new_value
                elif self.target['property'] == 'WPLY':
                    obj.Wpl[0] = new_value
                elif self.target['property'] == 'WPLZ':
                    obj.Wpl[1] = new_value
                elif self.target['property'] == 'H':
                    obj.h = new_value
                elif self.target['property'] == 'TW':
                    obj.tw = new_value
                elif self.target['property'] == 'TT':
                    obj.tt = new_value
                elif self.target['property'] == 'TB':
                    obj.tb = new_value
                elif self.target['property'] == 'BT':
                    obj.bt = new_value
                elif self.target['property'] == 'BB':
                    obj.bb = new_value
                elif self.target['property'] == 'BF':
                    if isinstance(obj.b, list):
                        for i in range(len(obj.b)):
                            obj.b[i] = new_value
                    else:
                        obj.b = new_value
                elif self.target['property'] == 'TF':
                    if isinstance(obj.tf, list):
                        for i in range(len(obj.b)):
                            obj.tf[i] = new_value
                    else:
                        obj.tf = new_value
                elif self.target['property'] == 'PROFILE':
                    """ susbstitute profile """
                    if isinstance(new_value, str):
                        obj.profile = new_value
                    elif isinstance(new_value, int):
                        obj.profile = self.profiles[new_value]
                    else:
                        raise ValueError('Variable type must be either str or '
                                         'int!')

                elif self.target['property'] == 'x':
                    obj.x = new_value

                elif self.target['property'] == 'y':
                    obj.y = new_value

                elif self.target['property'] == 'loc':
                    obj.loc = new_value


class IntegerVariable(Variable):
    """ Class for integer variables

        Integer variables can take integer values from the interval lb, ub
    """

    def __init__(self, name="", lb=0, ub=1e5):
        """ Constructor

            Arguments:
                name .. string stating the name of the variable
                lb .. lower bound
                ub .. upper bound
        """

        Variable.__init__(self, name, lb, ub)


class BinaryVariable(IntegerVariable):
    """ Class for binary variables

        Binary variables can only have values 0 or 1

    """

    def __init__(self, name=""):
        """ Constructor

            Arguments:
                name .. string stating the name of the variable
        """

        IntegerVariable.__init__(self, name, 0, 1)


class DiscreteVariable(Variable):
    """ Class for general discrete variables """

    def __init__(self, name="", values=None, target=None, profiles=None):
        """ Constructor

            Parameters:
            -----------
                :param name: string stating the name of the variable
                :param values: list of allowable discrete values

                Variables:
                ----------
                :ivar values: list of allowable discrete values
                :ivar name: name of the variable (string)
        """

        self.values = values

        if profiles:
            lb = 0
            ub = len(profiles) - 1

        elif values != None:
            lb = min(values)
            ub = max(values)
        else:
            lb = None
            ub = None

        super().__init__(name, lb, ub, target=target, profiles=profiles)

    def substitute(self, new_value):

        if self.profiles:
            new_value = self.profiles[new_value]
        super().substitute(new_value)


class Constraint:
    """ General class for constraints """

    def __init__(self, name="", con_type="<", parent=None):
        self.name = name
        self.type = con_type
        self.parent = parent
        self.fea_required = False

    def __call__(self, x):
        """
        Runs finite element analysis on problem's structure if needed
        """
<<<<<<< HEAD
        if self.fea_required and not self.parent.fea_done:
            if np.any(self.parent.X != x): # Replace with norm
=======
        if self.fea_required and not self.parent.fea_done and subs:
            if np.any(self.parent.X != x):  # Replace with norm
>>>>>>> 09462f21
                self.parent.substitute_variables(x)
            self.parent.fea()

    def neg_call(self, x):
        """ Evaluate -g(x) """
        return -self(x)


class LinearConstraint(Constraint):
    """ Class for linear constraints """

    def __init__(self, a=None, b=None, con_type="<", name="", parent=None):
        """ Constructor """

        self.a = a
        self.b = b
        Constraint.__init__(self, name, con_type, parent)

    def __call__(self, x):
        """ Evaluate constraint at x """
        super().__call__(x)
        return np.array(self.a).dot(np.array(x)) - self.b


class NonLinearConstraint(Constraint):
    """ Class for linear constraints """

    def __init__(self, con_fun, con_type="<", name="", parent=None):
        """ Constructor
            con_fun: function that returns the value of constraint function
                     g(x) <= 0 (or >= 0 or = 0)
        """

        self.con = con_fun
        Constraint.__init__(self, name, con_type, parent)

    def __call__(self, x):
        """ Evaluate constraint at x """
        super().__call__(x)
        return self.con(x)


class OptimizationProblem:
    """ Class for defining and operating with optimization problems """

    def __init__(self, name="", variables=[], constraints=[], objective=None, \
                 gradient=None, hess=None, structure=None, profiles=None):
        """ Constructor

            Parameters:
            -----------
                :param name: name of the problem (string)
                :param variables: list of variables (Variable)
                :param constraints: list of constraints (Constraint)
                :param objective: objective function
                :param gradient: gradient of the objective function
                :param hess: Hessian of the objective function
                :param structure: structure to be optimized (optional)
                :param profiles: list of available profiles (optional)

                Variables:
                ----------
                :ivar name: name of the problem
                :ivar vars: variables (list)
                :ivar cons: constraints (list)
                :ivar obj: objective function
                :ivar grad: gradient of the objective function
                :ivar hess: Hessian of the objective function
                :ivar structure: structure to be optimized
                :ivar profiles: list of available profiles (optional)
        """

        self.name = name
        self.vars = variables
        self.cons = constraints
        self.obj = objective
        self.grad = gradient
        self.hess = hess
        self.structure = structure
        self.profiles = profiles
        self.fea_done = False
        self.X = None

    def linearize(self, x):
        """
        Linearizes problem around x
        :param x:
        :return:
        """

        self.substitute_variables(x)
        fx = self.obj(x)
        b = self.eval_nonlin_cons(x)
        m = self.nnonlincons()
        n = self.nvars()
        A = np.zeros((m, n))
        df = np.zeros(n)
        for i, var in enumerate(self.vars):
            prev_val = var.value
            h = max(0.01 * abs(prev_val), 1e-4)
            var.substitute(prev_val + h)
            xh = [var.value for var in self.vars]
            f_val = self.obj(xh)
            a = self.eval_nonlin_cons(xh)
            A[:, i] = (a - b) / h
            df[i] = (f_val - fx) / h
            var.substitute(prev_val)


        B = A@x.T - b


        return A, B, df, fx


    def nnonlincons(self):
        """ Returns number of non linear constraints"""
        non_lin_cons = [con for con in self.cons if
                        isinstance(con, NonLinearConstraint)]
        return len(non_lin_cons)


    def eval_nonlin_cons(self, X):
        """
        Calculates non linear constraints and returns their values as a numpy array
        :param X:
        :return:
        """
        g = []
        non_lin_cons = [con for con in self.cons if
                        isinstance(con, NonLinearConstraint)]

        for con in non_lin_cons:
            g.append(con(X))

        return np.asarray(g)


    def fea(self):
        """
        Runs finite element analysis on structure
        """
        self.structure.calculate()
        self.fea_done = True

    def __call__(self, x, prec=2):
        """ Call method evaluates the objective function and all constraints
            at x and returns their values
        """
        fx = self.obj(x)
        print("** {0} **".format(self.name))
        if len(x) < 10:
            print("Variables:")
            print("----------")
            for i in range(len(x)):
                print(f"{self.vars[i].name} = {x[i]:.{prec}f}")

            print("----------\n")

        print(f"Objective function = {fx:.{prec}f}\n")

        print("Constraints:")
        print("----------")

        for con in self.cons:
            g = con(x)
            print(f"{con.name}: {g:.{prec}f} {con.type} 0")

    def eval_con(self, x):
        """ Constraint evaluation

        """
        g = []

        for con in self.cons:
            g.append(con(x))

        return g

    def eval_eq_con(self, x):
        """ Evaluates equality constraionts """

        geq = []

        for con in self.cons:
            if con.type == "=":
                geq.append(con(x))

    def eval_ineq_con(self, x):
        """ Evaluate inequality constriants
            All constraints are evaluated in the form g(x) >= 0
        """

        g = []

        for con in self.cons:
            if con.type == ">":
                g.append(con(x))
            elif con.type == "<":
                g.append(-con(x))

    def nvars(self):
        """ Return number of variables """
        return len(self.vars)

    def nlincons(self):
        """ Number of nonlinear inequality constraints """

        return len(self.vars)

    def nlineqcons(self):
        """ Number of nonlinear equality constraints """

        return len(self.vars)


    def add_variable(self, var):
        """ Adds new variable to the problem """
        self.vars.append(var)

    def add_variables(self, variables):
        """ Adds new variables to the problem """
        for var in variables:
            self.vars.append(var)


    def add_constraint(self, con):
        """ Adds new constraint to the problem """
        self.cons.append(con)

    def add_constraints(self, constraints):
        """ Adds new constraints to the problem """
        for con in constraints:
            self.cons.append(con)

    def add_structure(self, structure):
        """ Add structure to the problem """
        self.structure = structure

    def var_bounds(self):
        """ Returns arrays lb and ub for variable bounds """
        lb = []
        ub = []

        for v in self.vars:
            lb.append(v.lb)
            ub.append(v.ub)

        return lb, ub

    def substitute_variable(self, i, xval):
        """ Substitutes the value 'xval' for variable i """
        var = self.vars[i]
        var.value = xval

        if var.target is not None:
            for obj in var.target['objects']:
                if var.target['property'] == 'A':
                    obj.A = xval
                elif var.target['property'] == 'IY':
                    obj.I[0] = xval
                elif var.target['property'] == 'IZ':
                    obj.I[1] = xval
                elif var.target['property'] == 'WELY':
                    obj.Wel[0] = xval
                elif var.target['property'] == 'WELZ':
                    obj.Wel[1] = xval
                elif var.target['property'] == 'WPLY':
                    obj.Wpl[0] = xval
                elif var.target['property'] == 'WPLZ':
                    obj.Wpl[1] = xval
                elif var.target['property'] == 'H':
                    obj.h = xval
                elif var.target['property'] == 'TW':
                    obj.tw = xval
                elif var.target['property'] == 'BF':
                    obj.b = xval
                elif var.target['property'] == 'TF':
                    obj.tf = xval
                elif var.target['property'] == 'PROFILE':
                    obj.profile = self.profiles(xval)

    def substitute_variables(self, xvals):
        """ Substitute variable values from xval to structure """

        self.X = xvals
        self.fea_done = False
        for x, var in zip(xvals, self.vars):
            var.substitute(x)

        #
        # for i in range(len(xvals)):
        #     self.substitute_variable(i, xvals[i])

    def solve(self, solver="slsqp", **kwargs):
        """ Solve the optimization problem
            input:
                solver .. name of the solver
                **kwargs .. list of keyword argument
        """
        lb, ub = self.var_bounds()

        if solver == "slsqp":
            jac = "2-point"
            bnds = sciop.Bounds(lb, ub)

            if self.grad is not None:
                jac = self.grad

            if self.hess is not None:
                hess = self.hess

            """ Crerate constraints
            Constraints for COBYLA, SLSQP are defined as a 
            list of dictionaries. Each dictionary with fields:

                type: str

                Constraint type: ‘eq’ for equality, ‘ineq’ for inequality.
                
                fun: callable The function defining the constraint.
    
                jac: callable, optional. The Jacobian of fun (only for SLSQP).
    
                args: sequence, optional

                    Extra arguments to be passed to the function and Jacobian.

            """
            # cons = [{"type":"ineq", "fun":self.eval_ineq_con}]

            cons = []
            for con in self.cons:
                if con.type == "=":
                    new_con = {"type": "eq", "fun": con}
                elif con.type == "<":
                    new_con = {"type": "ineq", "fun": con.neg_call}
                else:
                    new_con = {"type": "ineq", "fun": con}

                cons.append(new_con)

            # print(cons)

            res = sciop.minimize(self.obj, kwargs["x0"], method=solver, \
                                 jac=jac, bounds=bnds, constraints=cons)
        elif solver == "trust-constr":
            jac = "2-point"
            hess = "2-point"
            bnds = sciop.Bounds(lb, ub)

            if self.grad is not None:
                jac = self.grad

            if self.hess is not None:
                hess = self.hess

            res = sciop.minimize(self.obj, kwargs["x0"], method=solver, \
                                 jac=jac, hess=hess, bounds=bnds)
        else:
            print("Solver unidentified.")
            res = None

        return res


def NumGrad(fun, h, x):
    """ Gradient by finite difference """
    fx = fun(x)
    n = len(x)

    df = np.zeros(n)
    #
    for i in range(len(x)):
        dx = np.zeros(n)
        dx[i] = h[i]
        print(x + dx)
        fh = fun(x + h)
    #     print(fx, fh)
        df[i] = (fh - fx) / h

    return df


def Linearize(fun, x, grad=None):
    """ Linearization of a function

        input:
            fun .. function that takes x as input
            x .. point of linearization (array)
            grad .. returns the gradient of fun at x

        output:
            a .. grad(x)
            b .. fun(x)
            c .. grad(x)*x

    """

    b = fun(x)

    if grad == None:
        h = 0.01 * x  # check if this is OK
        # h = np.ones_like(x) * 1e-2
        a = NumGrad(fun, h, x)
    else:
        a = grad(x)

    c = a.dot(x)

    return a, b, c


if __name__ == '__main__':
    # dvars = []
    # dvars.append(Variable("Height", 150, 1000))
    # dvars.append(Variable("Flange width", 150, 500))
    # dvars.append(Variable("Flange thickness", 5, 40))
    # dvars.append(Variable("Web thickness", 5, 40))
    #
    # p = OptimizationProblem(name="I-Beam Weight Minimization",
    # variables=dvars)

    def fun(x):
        return x**3

    print(Linearize(fun, np.array([3, 2])))<|MERGE_RESOLUTION|>--- conflicted
+++ resolved
@@ -217,13 +217,8 @@
         """
         Runs finite element analysis on problem's structure if needed
         """
-<<<<<<< HEAD
         if self.fea_required and not self.parent.fea_done:
             if np.any(self.parent.X != x): # Replace with norm
-=======
-        if self.fea_required and not self.parent.fea_done and subs:
-            if np.any(self.parent.X != x):  # Replace with norm
->>>>>>> 09462f21
                 self.parent.substitute_variables(x)
             self.parent.fea()
 
