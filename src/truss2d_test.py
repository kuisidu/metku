--- conflicted
+++ resolved
@@ -365,10 +365,6 @@
     portal_frame()
     #frame_test()
 
-<<<<<<< HEAD
-    portal_frame()
-=======
->>>>>>> ab5d2f46
 """
 truss = Truss2D(num_elements=1)
 
