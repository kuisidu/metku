--- conflicted
+++ resolved
@@ -589,11 +589,7 @@
         return self.brace.fy
     
     def beta(self):
-<<<<<<< HEAD
         return self.b() / self.b0
-=======
-        return self.b/self.b0
->>>>>>> 35caa024
         
         
     def chord_face_failure(self):
@@ -615,11 +611,7 @@
     
     def slend(self):
 
-<<<<<<< HEAD
         slend = 3.46*(self.h0()/(self.t0 -2) *np.sqrt(1/np.sin(np.radians(self.angle))))
-=======
-        slend = 3.46*(self.h0/(self.t0 -2) *np.sqrt(1/np.sin(np.radians(self.angle))))
->>>>>>> 35caa024
         slend = slend / (np.pi * np.sqrt(E / self.fy0))
         return slend
    
