# -*- coding: utf-8 -*-
# Copyright 2022 Kristo Mela
# This source code is licensed under the MIT license. See LICENSE in the repository root directory.
# Author(s): Kristo Mela
""" Class for steel members """

import math

import numpy as np

from metku.eurocodes.en1993 import constants, en1993_1_1


class SteelMember:
    """ Steel members accroding to EN 1993
        
              
        Methods implemented in separate m files       
        % Computes the cost
        c = MemberCost(self)
        % Determine optimum profile
        %[C,sOpt] = OptimizeProfile(self,S)
        [C,sOpt] = OptimizeProfile(self,S,NLC,forceFun)


    """

    def __init__(self, profile, length, Lcr=[1.0, 1.0], mtype="beam",
                 LT_buckling=False, symmetry='dual'):
        """ Constructor
            
            profile -- member profile (of cross_section class)
            length -- member length
            lcr -- array with length 2 including the buckling
                    length factors
            type -- member type (beam, column or truss)
            
            Other attributes:
            ned -- axial force in various sections (array)
            myed -- bending moment in various sections 
                    with respect to major axis (array)
            mzed -- bending moment in various sections
                    with respect to minor axis (array)
            vyed -- shear force in various sections
                    with respect to major axis (array)
            vzed -- shear force in various sections
                    with respect to minor axis (array)
            ted -- torsion moment in various sections (array)
            loc -- locations of sections along the members in
                    local coordinates (0 <= loc[i] <= 1)
        """

        self.profile = profile
        self.length = length
        self.lcr = np.array(Lcr)
        # self.lcr[0] = Lcr[0]*length
        # self.lcr[1] = Lcr[1]*length
        self.type = mtype
        # self.ned = []
        # self.myed = []
        # self.mzed = []
        # self.vyed = []
        # self.vzed = []
        # self.ted = []
        # self.loc = []
        self.LTB = LT_buckling
        self.symmetry = symmetry

        # Dictionary of sections
        # key = local coordinate running from 0 to 1
        # value = dict with key, value pairs
        # {'ned':axial_force, 'myed':bending_moment_yaxis,
        #  'mzed': bending_moment_zaxis, 'vyed': shear force, y axis,
        #  'vzed': shear force z axis, 'ted': torsional moment,
        # 'utilization': utilization ratio in different loading cases}
        self.sections = {}

        self.__Cmy = 0.9
        self.__Cmz = 0.9
        self.__CmLT = 1.0

        self.utilization = []
        """ Utilization ratio for stability
            buck_y .. flexural buckling with respect to y axis
            buck_z .. flexural buckling with respect to z axis
            LTB .. lateral-torsional buckling
            bc_z .. beam-column stability, y axis
            bc_z .. beam-column stability, z axis
        """
        self.stability = {'buck_y': 0.0, 'buck_z': 0.0, 'LTB': 0.0, 'bc_y': 0.0, 'bc_z': 0.0}

    @property
    def ned(self):
        """ Return a list of axial forces in the sections """
        return np.array([sec['N'] for sec in self.sections.values()])

    @ned.setter
    def ned(self, val):
        """ Set the same axial force for all sections """

        for sec in self.sections.values():
            sec['N'] = val

    @property
    def myed(self):
        """ Return a list of bending moments MyEd in the sections """
        return np.array([sec['My'] for sec in self.sections.values()])

    @myed.setter
    def myed(self, val):
        for sec in self.sections.values():
            sec['My'] = val

    @property
    def mzed(self):
        """ Return a list of bending moments MzEd in the sections """
        return np.array([sec['Mz'] for sec in self.sections.values()])

    @mzed.setter
    def mzed(self, val):
        for sec in self.sections.values():
            sec['Mz'] = val

    @property
    def vyed(self):
        """ Return a list of shear forces VyEd in the sections """
        return np.array([sec['Vy'] for sec in self.sections.values()])

    @vyed.setter
    def vyed(self, val):
        for sec in self.sections.values():
            sec['Vy'] = val

    @property
    def vzed(self):
        """ Return a list of shear forces VzEd in the sections """
        return np.array([sec['Vz'] for sec in self.sections.values()])

    @vzed.setter
    def vzed(self, val):
        for sec in self.sections.values():
            sec['Vz'] = val

    @property
    def ted(self):
        """ Return a list of torques TEd in the sections """
        return np.array([sec['T'] for sec in self.sections.values()])

    @ted.setter
    def ted(self, val):
        for sec in self.sections.values():
            sec['T'] = val

    @property
    def NbRd(self):
        return np.asarray(self.buckling_strength())

    @property
    def MbRd(self):
        Mcr = self.mcrit()
        return np.asarray(self.LT_buckling_strength(Mcr))

    @property
    def MEdY(self):
        return max(abs(np.array(self.myed)))

    @property
    def MEdZ(self):
        return max(abs(np.array(self.mzed)))

    @property
    def VEdY(self):
        return max(abs(np.array(self.vyed)))
    
    @property
    def VEdZ(self):
        return max(abs(np.array(self.vzed)))

    @property
    def NEd(self):
        """ Maximum axial force (absolute value) """
        return max(abs(np.array(self.ned)))

    @property
    def NcEd(self):
        """ Maximum compressive axial force """
        return np.min(np.array(self.ned).clip(max=0.0))

    def nsect(self):
        """ Number of sections """
        # return len(self.ned)
        return len(self.sections)

    def fy(self):
        """ Yield strength of the member """
        return self.profile.fy

    def Cmy(self, sway=True, load="uniform"):
        """ Equivalent moment factor """
        if sway:
            return 0.9
        else:
            try:
                # Get end moments
                Mend = [self.sections[0]['My'], self.sections[1]['My']]
            except:
                # If no end moments are given, use the value stored in Cmy variable
                return self.__Cmy

            # Get span moment. If it is not given, assume linear distribution
            try:
                Mspan = self.sections[0.5]['My']
            except:
                Mspan = None

            self.__Cmy = en1993_1_1.equivalent_moment_factor(Mend, Mspan, load)

        return self.__Cmy

    def ncrit(self, verb=False):
        """ Buckling force according to Euler """
        C = np.pi ** 2 * self.profile.E

        ncrit = C * np.array(self.profile.I) / (self.length * self.lcr) ** 2

        if verb:
            print(f"E: {self.profile.E} MPa, Lcr: {self.length * self.lcr}, I: {self.profile.I}")
            print(f"Lcr, y: {self.lcr[0]}")
            print(f"Lcr, z: {self.lcr[1]}")
            print("Ncr,y = {0:4.2f} kN".format(ncrit[0] * 1e-3))
            print("Ncr,z = {0:4.2f} kN".format(ncrit[1] * 1e-3))

        return ncrit

    def ncrit_T(self, verb=False):
        """ Critical laod for torsional buckling """
        GIt = self.profile.G * self.profile.It
        EIw = math.pi ** 2 * self.profile.E * self.profile.Iw / self.length ** 2
        ncrit_T = 1 / self.profile.i0() ** 2 * (GIt + EIw)

        if verb:
            print("Ncr,T = {0:4.2f} kN".format(ncrit_T * 1e-3))

        return ncrit_T

    def slenderness(self, verb=False):
        """ Non-dimensional slenderness according to EN 1993-1-1 """
        NRd = self.profile.A * self.fy()
        Ncr = self.ncrit(verb)
        # if NRd <= 1e-6:
        # print(self.profile.A)
        # print(self.profile.h)
        # print(NRd, Ncr)

        slend = np.sqrt(NRd / Ncr)

        if verb:
            print("lambda,y = {0:4.3f}".format(slend[0]))
            print("lambda,z = {0:4.3f}".format(slend[1]))

        return slend

    def slenderness_torsional(self, verb=False):
        """ Non-dimensional slenderness for torsional buckling
            according to EN 1993-1-1 
        """
        NRd = self.profile.A * self.fy()
        Ncr = self.ncrit_T(verb)
        # if NRd <= 1e-6:
        # print(self.profile.A)
        # print(self.profile.h)
        # print(NRd, Ncr)

        slend = np.sqrt(NRd / Ncr)

        if verb:
            print("lambda_T = {0:4.2f}".format(slend))

        return slend

    def LT_slenderness(self, Mcr, verb=False, MRd=None):
        """ Non-dimensional slenderness for lateral-torsional buckling.
        """
        if MRd is None:
            MRd = self.profile.MRd
        lambdaLT = np.sqrt(MRd / Mcr)
        if verb:
            # print("MRd: {}, Mcr: {}".format(MRd, Mcr))
            # print("MRd0 = {0:4.2f}".format(MRd[0] * 1e-6))
            if MRd < 0:
                print(self.profile.h, self.profile.tw, self.profile.tf, self.profile.b)
            # print("MRd1 = {0:4.2f}".format(MRd[1] * 1e-6))
            # print("Mcr = {0:4.2f}".format(Mcr * 1e-6))
        return lambdaLT

    def buckling_strength(self, verb=False):
        """ Member buckling strength according to EN 1993-1-1 """

        if verb:
            print("** Buckling strength ** ")

        slend = self.slenderness(verb)
        NbRd = []
        NRd = self.profile.A * self.fy()
        # self.profile.imp_factor()
        # print(slend)
        # p = 0.5*(1+np.array(self.profile.imp_factor)*(slend-0.2)+slend**2)
        # r = 1/(p+np.sqrt(p**2-slend**2))

        for i in range(len(slend)):
            p = 0.5 * (1 + self.profile.imp_factor[i] * (slend[i] - 0.2) +
                       slend[i] ** 2)
            r = min(1 / (p + math.sqrt(p ** 2 - slend[i] ** 2)), 1.0)
            if verb:
                print("Psi,{0:1} = {1:4.3f}".format(i, p))
                print("chi,{0:1} = {1:4.3f}".format(i, r))
                print("NbRd,{0:1} = {1:4.2f} kN".format(i, NRd * r * 1e-3))

            NbRd.append(NRd * r)

        return NbRd

    def torsional_buckling_strength(self, verb=False):
        """ Member torsional buckling strength according to EN 1993-1-1 
            EN 1993-1-1, 6.3.1.4        
        """
        if verb:
            print("** Torsional buckling strength** ")

        slend = self.slenderness_torsional(verb)
        NRd = self.profile.A * self.fy()

        p = 0.5 * (1 + self.profile.imp_factor[1] * (slend - 0.2) + slend ** 2)
        r = min(1 / (p + math.sqrt(p ** 2 - slend ** 2)), 1.0)
        NbRd = r * NRd
        if verb:
            print(f"lambda_t = {slend:4.3f}")
            print(f"Psi = {p:4.2f}")
            print(f"chi = {r:4.2f}")
            print(f"NbRd = {NbRd * 1e-3:4.2f}")

        return NbRd

    def LT_buckling_strength(self, Mcr, method='specific', verb=False, MRd=None):
        """ Member lateral-torsional buckling strength """

        if MRd is None:
            MRd = self.profile.bending_resistance()[0]

        lambdaLT = self.LT_slenderness(Mcr, MRd=MRd)

        if method == 'general':
            alphaLT = self.profile.imp_factor_LT_gen
            lambdaLT0 = 0.2
            beta = 1.0
            chiLTmax = 1.0
        else:
            alphaLT = self.profile.imp_factor_LT
            lambdaLT0 = 0.4
            beta = 0.75
            chiLTmax = min(1.0, 1 / lambdaLT ** 2)

        if lambdaLT <= lambdaLT0 or self.MEdY / Mcr <= lambdaLT0 ** 2:
            chiLT = 1.0
        else:
            p = 0.5 * (1 + alphaLT * (lambdaLT - lambdaLT0) + beta * lambdaLT ** 2)
            chiLT = min(1. / (p + math.sqrt(p ** 2 - beta * lambdaLT ** 2)), chiLTmax)
        MbRd = chiLT * MRd

        if verb:
            print("lambdaLT = {0:5.4f}".format(lambdaLT))
            print("alphaLT = {0:5.4f}".format(alphaLT))
            # print("phi = {0:4.2f}".format(p))
            print("chi_LT = {0:5.4f}".format(chiLT))
            print("MbRd = {0:5.3f}".format(MbRd * 1e-6))
            print("MRd = {0:5.3f}".format(MRd * 1e-6))

        return MbRd

    def weight_per_length(self):
        """ Weight per unit length
            
            Default units: kg/mm
        """
        return self.profile.weight()

    def weight(self):
        """ Weight of the member (kg) """
        w = self.weight_per_length() * self.length
        return w

    def cost(self):
        """ Cost of member (€, $, etc.).
            By default, the cost includes only material cost.
            
            More specific cost function should be implemented for
            particular steel member using the class of that member
        """

        return self.profile.cost() * self.length

    def mcrit(self, C=[1.12, 0.45, 0.525], k=[1, 1], za=0.0, verb=False):
        """ Critical moment for lateral-torsional buckling

            For mono- and double-symmetric profiles
            C(1), C(2), C(3) -- coefficients
            za -- position of application of load
            zs -- position of the shear centre S from centroid G
            zj -- ??
            k(1) -- kz
            k(2) -- kw
        """

        kz = k[0]
        kw = k[1]

        Iz = self.profile.I[1]
        Iw = self.profile.Iw
        It = self.profile.It

        E = constants.E
        G = constants.G
        L = self.length
        C1, C2, C3 = C

<<<<<<< HEAD
        if self.symmetry == 'dual':            
=======
        if self.symmetry == 'dual':
>>>>>>> c4c89db0
            zs = 0
            zg = za - zs
            part1 = C1 * (math.pi ** 2 * E * Iz) / (kz * L) ** 2
            part2 = np.sqrt(
                (kz / kw) ** 2 * Iw / Iz +
                            (kz * L) ** 2 * G * It / (math.pi ** 2 * E * Iz) +
                            (C2 * zg) ** 2
            )
            part3 = C2 * zg

            # print("part 1 = {0:4.2f}".format(part1))
            # print("part 2 = {0:4.2f}".format(part2))
            # print("part 3 = {0:4.2f}".format(part3))

            Mcr = part1 * (part2 - part3)

        elif self.symmetry == 'mono':
            za = 0
            zs = self.profile.zs
            zg = za - zs

            zj = self.profile.zj

            part1 = C1 * (math.pi ** 2 * E * Iz) / (kz * L) ** 2
            part2 = C3 * zj - C2 * zg
            part3 = np.sqrt((kz / kw) ** 2 * Iw / Iz + (kz * L) ** 2 * G * It /
                            (math.pi ** 2 * E * Iz) + (C2 * zg - C3 * zj) ** 2)

            Mcr = part1 * (part2 + part3)

        if verb:
            print("Critical moment for LT buckling")
            print("kz = {0:4.3f}; kw = {1:4.3f}".format(kz, kw))
            print("C1 = {0:4.3f}; C2 = {1:4.3f}".format(C1, C2))
            print("Mcr = {0:6.4f} kNm".format(Mcr * 1e-6))

        # print("Iz = {0:4.2f}".format(Iz*1e-4))
        # print("Iw = {0:4.2f}".format(Iw*1e-6))
        # print("It = {0:4.2f}".format(It*1e-4))
        # print("Mcr = {0:4.2f}".format(Mcr*1e-6))
        # print("kz =", kz, "kw =", kw, "L =", L, "part3 =", part3))

        return Mcr

    def mcrit_cantilever(self, load="uniform", loc="middle", warping_free=True, verb=False):
        """ Critical buckling moment for cantilevers with I-sections 
            Based on Andrade et al. (2007), J Constr Steel Res.
            
            load .. type of load "uniform" or "point"
            loc .. location of load "middle", "top" or "bottom"
            warping .. is warping of the fixed end free
        """
        C1 = 1.0
        C2 = 0.0

        # hS is the distance between center lines of the flanges
        hS = self.profile.h - self.profile.tf

        # K is a constant that is used in the equations.
        K = np.pi / self.length * np.sqrt(
            self.profile.E * self.profile.Iz * hS ** 2 / 4 / self.profile.G / self.profile.It)

        if K < 0.1 or K > 2.5:
            print(f"Warning: constant K = {K:4.2f} is out of scope")

        denom = np.sqrt(1 + K ** 2)

        if warping_free:
            if load == 'point':
                C1 = 2.437 / denom + 0.613 * K / denom - 0.105 * K ** 2 / denom

                if loc == "top":
                    C2 = 0.409 + 1.444 * K + 0.070 * K ** 2
                elif loc == "bottom":
                    C2 = 0.529 + 0.234 * K + 0.149 * K ** 2
            else:
                C1 = 3.840 / denom + 1.496 * K / denom - 0.247 * K ** 2 / denom

                if loc == "top":
                    C2 = 0.984 + 1.420 * K + 0.165 * K ** 2
                elif loc == "bottom":
                    C2 = 1.028 + 0.388 * K + 0.150 * K ** 2
        else:
            # Warping fully restrained
            if load == 'point':
                C1 = 2.462 / denom + 2.383 * K / denom

                if loc == "top":
                    C2 = 0.380 + 2.092 * K - 0.318 * K ** 2
                elif loc == "bottom":
                    C2 = 0.512 + 0.370 * K - 0.033 * K ** 2
            else:
                C1 = 3.962 / denom + 5.531 * K / denom

                if loc == "top":
                    C2 = 1.130 + 1.539 * K - 0.176 * K ** 2
                elif loc == "bottom":
                    C2 = 1.049 + 0.234 * K - 0.020 * K ** 2

        if loc == "top":
            za = 0.5 * self.profile.h
        elif loc == "bottom":
            za = -0.5 * self.profile.h
        else:
            za = 0.0

        Mcr = self.mcrit([C1, C2, 0], [2, 1], za, verb)

        if verb:
            print(f'K = {K:4.3f}')

        return Mcr

    def mcrit_buckling(self, verb=False):
        """ Evaluate elastic critical moment by buckling of compressed
            flange
        """

        # Determine compressed flange and its
        # buckling load
        _, Ifz = self.profile.compressed_flange()
        Ncrz = np.pi ** 2 * self.profile.E * Ifz / self.length ** 2

        Mcr = Ncrz * self.profile.h

        if verb:
            print("Critical moment for LT buckling using compressed flange")
            print("Ifz = {0:4.2f} mm4".format(Ifz))
            print("Ncr_z = {0:4.2f} kN".format(Ncrz * 1e-3))
            print("Mcr = {0:6.4f} kNm".format(Mcr * 1e-6))

    def add_section(self, ned=0.0, myed=0.0, mzed=0.0, vyed=0.0, vzed=0.0,
                    ted=0.0, loc=0.0):
        """ Adds new section with internal forces and location """

        self.sections[loc] = {'N': ned, 'My': myed, 'Mz': mzed,
                              'Vy': vyed, 'Vz': vzed, 'T': ted,
                              'utilization': {}}

        """
        self.ned.append(ned)
        self.myed.append(myed)
        self.mzed.append(mzed)
        self.vyed.append(vyed)
        self.vzed.append(vzed)
        self.ted.append(ted)
        self.loc.append(loc)
        self.utilization.append({})
        """

    def clear_sections(self):

        self.sections.clear()

        """
        self.ned.clear()
        self.myed.clear()
        self.mzed.clear()
        self.vyed.clear()
        self.vzed.clear()
        self.ted.clear()
        self.loc.clear()
        self.utilization.clear()
        """

    def check_section(self, loc=0, verb=False):
        """ Verify resistance of section at location 'loc' """
        self.profile.Ned = self.sections[loc]['N']
        self.profile.Med[0] = self.sections[loc]['My']
        self.profile.Ved[1] = self.sections[loc]['Vz']

        r = self.profile.section_resistance(verb=verb)

        self.sections[loc]['utilization'] = {'n': r[0], 'vz': r[1], 'my': r[2], 'mny': r[3]}
        return r

    """
    def check_section(self, n=0, verb=False):
        # Verify resistance of section 'n'
        self.profile.Ned = self.ned[n]
        self.profile.Med = self.myed[n]
        self.profile.Ved = self.vzed[n]
                

        r = self.profile.section_resistance(verb=verb)
        
        self.utilization[n] = {'n':r[0],'vz':r[1],'my':r[2],'mny':r[3]}
        return r
    """

    def check_sections(self, class1or2=True, verb=False):
        """ Verify resistance of all sections """
        r = 0.0
        for loc in self.sections.keys():
            r = max(r, max(self.check_section(loc, verb)))

        return r

        # r = np.zeros_like(self.check_section())
        # for n in range(self.nsect()):
        #    r = np.vstack((r, self.check_section(n)))
        # r.append(self.check_section(n))
        # return np.max(r, axis=0)

    def check_buckling(self):
        """ Verify buckling resistance
            output: r .. utilization ratio for buckling        
        """

        """ Find greatest compression force in the member
            clip replace all positive values with 0.0        
        """
        NEd = self.NcEd
        if NEd >= 0.0:
            """ if all axial forces are non-negative,
                buckling resistance need not be checked
            """
            r = [0.0, 0.0]
        else:
            r = abs(NEd) / self.NbRd

        self.stability['buck_y'] = r[0]
        self.stability['buck_z'] = r[1]

        return r

    def check_LT_buckling(self):
        """ Verify lateral torsional buckling resistance
            output: r .. utilization ratio for buckling        
        """
        MEd = self.MEdY
        MbRd = self.LT_buckling_strength(self.mcrit())
        r = abs(MEd) / MbRd

        return r

    def check_beamcolumn(self, sway=False, load="uniform", section_class=None, verb=False):
        """ Verify stability for combined axial force and bending moment
        """

        """ Find maximum bending moment along the member """
        MyEd = self.MEdY

        if abs(MyEd) < 1e-6:
            # If there is no bending moment, there is no need to
            # continue
            return [0, 0]

        # find the largest compression force in the member
        NEd = self.NcEd
        self.profile.Ned = NEd

        if section_class is None:
            cross_section_class = self.profile.section_class()
        else:
            cross_section_class = section_class

        # print("Check beam column:")
        # print("Section class:", cross_section_class)

        slend = self.slenderness()

        NbRd = self.buckling_strength()

        UNy = abs(NEd) / NbRd[0]
        UNz = abs(NEd) / NbRd[1]

        # Determine equivalent moment factor
        Cmy = self.Cmy(sway, load)

        kyy = en1993_1_1.kyy(UNy, slend[0], Cmy,
                             section_class=cross_section_class)

        if self.LTB:
            # Member is susceptible to lateral-torsional buckling
            kzy = en1993_1_1.kzy(kyy, UNz, slend[1], CmLT=self.CmLT,
                                 section_class=cross_section_class)
        else:
            MzEd = self.MEdZ

            if MzEd == 0:
                # Uniaxial bending: according to current EN 1993-1-1,
                # kzy = 0 is possible
                # In the revised eurocode, this is no longer valid.
                kzy = 0
            else:
                if cross_section_class < 3:
                    kzy = 0.6 * kyy
                else:
                    kzy = 0.8 * kyy

        if verb:
            print("Beam-column stability:")
            print(f'Cmy = {Cmy:4.2f}')
            print(f'kyy = {kyy:4.3f}')
            print(f'kzy = {kzy:4.3f}')

        """ For now, assume no bending with respect to z axis """
        # MzEd1 = np.max(np.array(self.mzed))
        # MzEd2 = abs(np.min(np.array(self.mzed)))
        # MzEd = max(MzEd1, MzEd2)

        # MRd = self.profile.bending_resistance(C=cross_section_class)
        MRd = self.profile.MRd

        com_comp_bend_y = -NEd / NbRd[0] + kyy * MyEd / MRd
        com_comp_bend_z = -NEd / NbRd[1] + kzy * MyEd / MRd

        com_comp_bend = [com_comp_bend_y, com_comp_bend_z]

        self.stability['bc_y'] = com_comp_bend_y
        self.stability['bc_z'] = com_comp_bend_z

        if verb:
            if com_comp_bend_y <= 1.0:
                yOK = 'OK!'
            else:
                yOK = 'NOT OK!'

            if com_comp_bend_z <= 1.0:
                zOK = 'OK!'
            else:
                zOK = 'NOT OK!'
            print(f"y-axis: {com_comp_bend_y:4.3f} <= 1.0 ({yOK})")
            print(f"z-axis: {com_comp_bend_z:4.3f} <= 1.0 ({zOK})")

        return com_comp_bend

    def required_shear_stiffness(self):
        """ EN 1993-1-1, Eq. (BB.2) """
        E = self.profile.E
        G = self.profile.G
        L = self.length
        h = self.profile.h

        Sreq = (
                       E * self.profile.Iw * math.pi ** 2 / L ** 2 + G * self.profile.It + E * self.profile.Iz * math.pi ** 2 / L ** 2 * 0.25 * h ** 2) * 70 / h ** 2

        return Sreq

    def design(self, sway=False, verb=False):
        """ Carry out member design 
            
            Returns:
                rmax .. maximum utilization ratio
        
        """

        """ Design cross sections """
        rsec = self.check_sections(class1or2=False, verb=verb)

        rmax = np.max(rsec)

        """ Check stability """
        if self.LTB:
            rLTB = self.check_LT_buckling()
            rmax = max(rmax, rLTB)

        if self.NcEd < 0.0:
            # print("Check stability")
            rbuck = self.check_buckling()
            rbeam_column = self.check_beamcolumn(sway, verb=verb)
            rmax = max(rmax, np.max(rbuck))
            rmax = max(rmax, np.max(rbeam_column))

        return rmax


"""

if __name__ == "__main__":
    
    from metku.sections.steel.ISection import HEA
    from metku.sections.steel.RHS import RHS
    
    #p = HEA(240)
    #R = RHS(200,200,8)
    p = RHS(160,160,8)
    #m = SteelMember(p,3000)
    mr = SteelMember(p,3680,Lcr=[0.9,1.0])
    mr.add_section(loc=0.0,ned=-725.57e3,myed=-22.12e6)
    mr.add_section(loc=0.5,ned=-725.57e3,myed=17.07e6)
    mr.add_section(loc=1.0,ned=-725.57e3,myed=-24.95e6)
    
    #r = mr.check_section()
    #m.ncrit(True)
    #print(m.weight())
    #m.ncrit_T(True)
    #mr.ncrit_T(True)
    #mr.ncrit(True)
"""<|MERGE_RESOLUTION|>--- conflicted
+++ resolved
@@ -423,11 +423,8 @@
         L = self.length
         C1, C2, C3 = C
 
-<<<<<<< HEAD
+
         if self.symmetry == 'dual':            
-=======
-        if self.symmetry == 'dual':
->>>>>>> c4c89db0
             zs = 0
             zg = za - zs
             part1 = C1 * (math.pi ** 2 * E * Iz) / (kz * L) ** 2
