
import matplotlib.pyplot as plt
from mpl_toolkits.mplot3d import Axes3D
import numpy as np
import scipy as sp
import time
from copy import deepcopy


from abc import ABCMeta, abstractclassmethod
from scipy.sparse.linalg import eigsh


class FrameFEM:
    """ Class for frame analysis by finite element method

        Written by Kristo Mela

        Variables:
        -------------------
        :ivar nodes: FEMNodes
        :ivar nodal_coords: nodal coordinates [x, y]
        :ivar elements: Element -instances
        :ivar sections: Section -instances
        :ivar materials: Material -instances
        :ivar supports: Support -instances
        :ivar loads: Load -instances
        :ivar loadcases: LoadCase -instances
        :ivar dofs: number of degrees of freedom

        :vartype nodes: list
        :vartype nodal_coords: list
        :vartype elements: list
        :vartype sections: list
        :vartype materials: list
        :vartype supports: list
        :vartype loads: list
        :vartype loadcases: dict
        :vartype dofs: int

    """

    def __init__(self):

        """ List containing all FEMNode -instances """
        self.nodes = []
        """ List of nodal coordinates """
        self.nodal_coords = []
        """ List of elements """
        self.elements = []
        """ List of sections """
        self.sections = []
        """ List of materials """
        self.materials = []
        """ List of supports """
        self.supports = []
        """ List of loads """
        self.loads = []
        """ Dict of load cases
            The key is the load id of the corresponding load case
            Value is a LoadCase object
        """
        self.loadcases = {}
        """ Number of degrees of freedom """
        self.dofs = 0
        """ Dimension of the problem (either 2 or 3) 
            Problem is 3D if any node as three coordinates
        """
        self.dim = 2
        """ Supported degrees of freedom """
        self.__supp_dofs = []
        self.supp_dofs = []
        
        self.load_factors = []
        self.buckling_modes = []
        
    def nels(self):
        """ Number of elements

        Returns:
        ---------
        :return: number of elements
        :rtype: int
        """
        return len(self.elements)

    def nnodes(self):
        """ Number of nodes

        Returns:
        --------
        :return: number of nodes
        :rtype: int

        """
        return len(self.nodes)

    def nsupp(self):
        """ Number of supported nodes

        Returns:
        --------
        :return: number of supported nodes
        :rtype: int

        """
        return len(self.supports)

    def nload(self):
        """ Number of loads

        Returns:
        --------
        :return: number of loads
        :rtype: int
        """
        return len(self.loads)

    def nloadcases(self):
        """ Number of load cases

        Returns:
        --------
        :return: number of load cases
        :rtype: int
        """
        return len(self.loadcases)
    
    @property
    def supp_dofs(self):
        """ Get supported degrees of freedom """
        
        if len(self.__supp_dofs) == 0:
            self.supported_dofs()
        
        return self.__supp_dofs
    
    @supp_dofs.setter
    def supp_dofs(self,val):
        """ Set supported degrees of freedom """        
        
        self.__supp_dofs = val
        
    def add_node(self, x, y, z=None):
        """ Adds node to fem model

        Parameters:
        -----------
        :param x: x-coordinate for node
        :param y: y-coordinate for node

        :type x: float
        :type y: float
        """

        newNode = FEMNode(len(self.nodes), x, y, z)
        if z is None:
            """ if z is 'None', there is no z-coordinate, and the problem
                is 2D. Otherwise, the value of z-coordinate is given, and the problem
                is 3D.
            """

            self.nodal_coords.append([x, y])            
            for i in range(self.nloadcases()):
                newNode.u = np.vstack((newNode.u, [0.0, 0.0, 0.0]))
        else:
            self.dim = 3
            self.nodal_coords.append([x, y, z])
            for i in range(self.nloadcases()):
                newNode.u = np.vstack((newNode.u, [0.0, 0.0, 0.0, 0.0, 0.0, 0.0]))

        self.nodes.append(newNode)
        return newNode

<<<<<<< HEAD
    def add_material(self, E, nu, density, G=None):
=======
    @property
    def nfree_dofs(self):
        """ number of free degrees of freedom """
        if len(self.supp_dofs) == 0:
            self.supported_dofs()
        
        nsupp_dofs = len(self.supp_dofs)
        
        return self.dofs-nsupp_dofs
    
    def element_free_dofs(self,el):
        """ Returns free dofs of an element """

        if isinstance(el,int):
            el = self.elements[el]
        
        el_dofs = el.global_dofs()
        supp_dofs = self.supp_dofs

        return [a for a in el_dofs if not a in supp_dofs]
        
        
    def add_material(self, E, nu, density):
>>>>>>> 83bbad40
        """ Adds new material

        Parameters:
        -----------
        :param E: Young's modulus [MPa]
        :param nu: Poisson ratio
        :param density: density [kg / mm^3]

        :type E: float
        :type nu: float
        :type density: float
        """
        newMat = Material(E, density, nu=nu, G=G)
        self.materials.append(newMat)
        return newMat

    def add_section(self, newSection):
        """ Add new cross-section

        Parameters:
        -----------
        :param newSection: section to be added to fem-model

        :type newSection: Section
        """
        self.sections.append(newSection)

    def add_element(self, new_elem):
        """ Add new element

        Parameters:
        -----------
        :param new_elem: element to be added

        :type new_elem: Element

        """
        self.elements.append(new_elem)

    def add_support(self, sid, nid, dof, val=0):
        """ Add support condition

        Parameters:
        -----------
        :param sid: support id
        :param nid: index of supported node
        :param dof: degrees of freedom
        :param val: value for support displacement

        :type sid: int
        :type nid: int
        :type dof: list
        :type val: float

        """
        new_support = Support(sid, self.nodes[nid], dof, val)
        self.supports.append(new_support)

    def add_load(self, load):
        """ Add load

        Parameters:
        ------------
        :param load: load to be added

        :type load: Load
        """
        self.loads.append(load)

    def add_loadcase(self, supp_id=1, load_id=2):
        """ Adds new load case, if load id is same replaces old one

        Parameters:
        -----------
        :param supp_id: support id
        :param load_id: load id

        :type supp_id: int
        :type load_id: int
        """
        #print('Create Load case.')
        new_case = LoadCase(supp_id, load_id)
        self.loadcases[load_id] = new_case

        """ Add displacements to nodes for the new load case """
        ncases = self.nloadcases()
        for node in self.nodes:
            node.u[load_id] = np.zeros(len(node.dofs))
            """
            if ncases == 1:
                print(node.u[0])
                node.u[0] = np.zeros(len(node.dofs))
            else:
                node.u.append(np.zeros(len(node.dofs)))
            """
            """    
            if len(node.u) > 0:
                # node.u = [0.0, 0.0, 0.0]
                # node.u = np.vstack((node.u, [0.0, 0.0, 0.0]))
                node.u = np.vstack(node.u,[0 for i in range(len(node.dofs))])
            else:
                node.u = [0 for i in range(len(node.dofs))]
                # node.u = np.vstack((node.u, [0.0, 0.0, 0.0]))
            """        
        for el in self.elements:
            el.add_loadcase(load_id)
            
    def add_release(self,eid,dofs):
        """ Adds releases to an element
            input: eid .. element number
                   dofs .. list of degrees of freedom for the given element
                           for which the corresponding internal forces
                           are released (set to zero)
        """
        
        self.elements[eid].releases = dofs
    
    def nodal_dofs(self):
        """ Assign nodal degrees of freedom
        """

        """ HERE THE ELEMENTS CAN BE USED TO SET SOME OF THE 
            DOFS TO ZERO. FOR EXAMPLE, TRUSS ELEMENTS DO NOT HAVE
            ROTATIONAL DEGREES OF FREEDOM, AND IF SOME NODES
            ARE CONNECTED TO ONLY TRUSS ELEMENTS, THOSE NODES WILL NOT
            HAVE A ROTATION.
        """
        for elem in self.elements:
            elem.init_dofs()

        """ Make running numbering of dofs.
            If the dof is marked as 1, then its dof is set to 0.
        """
        for n in self.nodes:
            for i in range(len(n.dofs)):
                #if n.dofs[i] > 0:
                """if not n.dofs[i]:
                    print('Not dof')
                    n.dofs[i] = -1
                else:
                """
                if n.dofs[i] >= 0:
                    #print('Dof')
                    n.dofs[i] = self.dofs
                    self.dofs += 1
            #print(n.dofs)



    def element_node_indices(self, e):
        """ Get node indices of an element

        Parameters:
        -----------
        :param e: element index

        :type e: int

        Returns:
        --------
        :return: list of element node indices
        :rtype: list
        """
        ndx = [self.nodes.index(n) for n in self.elements[e].nodes]
        # ndx = []
        # for n in self.elements[e].nodes:
        #    ndx.append(self.nodes.index(n))

        return ndx

    def global_free_dofs(self):
        """ List of free degrees of freedom """
        
        return list(set(np.arange(self.dofs))-set(self.supp_dofs))

    def global_stiffness_matrix(self):
        """ Constructs the global stiffness matrix

        Returns:
        --------
        :return: global stiffness matrix
        :rtype: np.array
        """

        """ initialize zero stiffness matrix 
            NOTE: for larger structures, K should probably be
            a sparse matrix
        """
        K = np.zeros((self.dofs, self.dofs))

        for elem in self.elements:
            ke = elem.stiffness_matrix()
            # get element degrees of freedom
            # change the list to numpy array
            ve = np.array(elem.global_dofs())
            
            # find non-zero dofs
            nz = ve >= 0
            q = ve[nz].astype(int)
            """ extract the submatrix of the element
                and add it to the global stiffness matrix
            """
            # a = np.arange(len(q))
            # row = np.vstack(a[nz])
            # col = a[nz]
            # K[np.vstack(q), q] += ke[row, col]
            #print(ke[np.ix_(nz, nz)])
            #print(ve,q)
            K[np.ix_(q, q)] += ke[np.ix_(nz, nz)]

        return K

    def global_geometric_stiffness_matrix(self):
        """ Constructs the global geometric stiffness matrix

        Returns:
        --------
        :return: global geometric stiffness matrix
        :rtype: np.array
        """
        dofs = self.dofs

        """ initialize zero geometric stiffness matrix 
            NOTE: for larger structures, KG should probably be
            a sparse matrix
        """
        KG = np.zeros((dofs, dofs))

        for elem in self.elements:
            kg = elem.geometric_stiffness_matrix()
            # get element degrees of freedom
            # change the list to numpy array
            ve = np.array(elem.global_dofs())
            # find non-zero dofs
            nz = ve >= 0
            q = ve[nz]

            """ extract the submatrix of the element
                and add it to the global stiffness matrix
            """
            KG[np.ix_(q, q)] += kg[np.ix_(nz, nz)]

        return KG

    def global_load_vector(self, sid):
        """ Constructs global load vector

        Parameters:
        -----------
        :param sid: support id
        :type sid: int

        Returns:
        --------
        :return: global load vector
        :rtype: np.array
        """

        """ Initialize load vector """
        global_load = np.zeros(self.dofs)

        for load in self.loads:
            """ Get the loads to be added to the vector 
                and the global degrees of freedom of these loads
            """
            if load.sid == sid:
                v, vdofs = load.load_and_dofs()
                global_load[vdofs.astype(int)] += v

        # print("FrameFEM  ", '\n', global_load)
        return global_load
    
    def supported_dofs(self):
        """ Determine supported dofs. 
        
            Assumption: there is only one support case, so no need to
            distinguish between different support IDs.
        """
        supp_dofs = []
        for supp in self.supports:
            supp_dofs += list(supp.node.dofs[supp.dof])      
        
        self.supp_dofs = supp_dofs

    def linear_statics(self, lcase=0, support_method='ZERO'):
        """ Perform linear elastic static analysis for a given load case

        Parameters:
        -----------
        :param lcase: index for load case
        :param support_method: how supported DOFS are treated
                              'ZERO' .. columns and rows corresponding to
                              supported DOFS are zeroed and a 1 is put
                              to the diagonal
                              
                              'REM' .. columns and rows corresponding to the
                              supported DOFS are removed.

        :type lcase: int
        
        """
        if not self.dofs:
            self.nodal_dofs()

        #start = time.time()
        K = self.global_stiffness_matrix()
        
        #print(lcase)
        load_id = self.loadcases[lcase].load
        p = self.global_load_vector(load_id)
       
        
        """ Take supports into account
            The method is based on Filippa's Lecture Notes (3.5.2)
            
            The idea is that the rows and columns of the global stiffness
            matrix corresponding to the supported degrees of freedom are
            zeroed, and 1 is placed on the diagonal. Similarly, the
            elements of the load vector corresponding to the supported
            DOFs are zeroed.
        """
        supp_id = self.loadcases[lcase].support
        
        rem_dofs = []
        """ Vector of global unsupported dofs """
        glob_dofs = np.arange(self.dofs)
        
        for supp in self.supports:
            if supp.sid == supp_id:                
                node_dofs = supp.node.dofs
                for dof in supp.dof:
                    # Get the global degree of freedom of the supported
                    # node's degree of freedom.
                    i = node_dofs[dof]
                    #  print(i)
                    if i > -1:
                        if support_method == 'ZERO':
                            K[i,:] = 0
                            K[:,i] = 0
                            K[i,i] = 1
                            p[i] = 0
                        elif support_method == 'REM':
                            rem_dofs.append(i)
        
        self.supp_dofs = rem_dofs
        
        
        if support_method == 'REM':
            rem_dofs = np.array(rem_dofs,dtype=int)
            
            K = np.delete(K,rem_dofs,0)
            K = np.delete(K,rem_dofs,1)
            p = np.delete(p,rem_dofs)
            glob_dofs = np.delete(glob_dofs,rem_dofs)
                        
            #print(rem_dofs)
            #print(K)
            #print(p)
            self.K = K
            self.p = p
            #print(glob_dofs)
            
                        
        """ Solve global displacement vector """

        #Kc, low = sp.linalg.cho_factor(K)
        #uc = sp.linalg.cho_solve((Kc, low), p)

        # print(f'K shape {K.shape}')
        # print(f'K {K}')
        # print(f'p {p}')
        u = np.linalg.solve(K, p)
        self.u = u
        #print(u)

        """ Substitute obtained displacements to nodes """
        if support_method == 'ZERO':
            """ Distribute displacements to nodes """
            for node in self.nodes:
                # Get nodal dofs
                dofs = np.array(node.dofs)
    
                # Find free dofs
                free_dofs = dofs >= 0
                # Substitute free dofs from global displacement vector                        
                for i, free_dof in enumerate(free_dofs):
                    if free_dof:
                        node.u[lcase][i] = u[dofs[i]]

            """
            This substition did not work !!!
            node.u[free_dofs] = u[dofs[free_dofs]]
            """
        elif support_method == 'REM':
            for ui, d in zip(u,glob_dofs):                
                for node in self.nodes:
                    try:
                        #node.u[lcase][node.dofs.index(d)] = np.array(ui)
                        node.u[lcase][np.where(node.dofs==d)] = np.array(ui)
                    except ValueError:
                        pass
                    
                    


        """ Calculate element internal forces """
        for el in self.elements:
            el.internal_forces(lcase=lcase)
        #end = time.time()
        # print("FRAMEFEM TIME: ", end - start)
        return u, K

    def linear_buckling(self, lcase=0, k=4):
        """ Perform linear buckling analysis for a given load case

        Parameters:
        ------------
        :param lcase: load case id
        :param k: number of different buckling modes desired

        :type lcase: int
        :type k: int

        Returns:
        ---------
        :return: Array of k alpha_cr values and an vector representing buckling displacements

        :rtype: (np.array, np.array)
        
        TODO!!!
            the global geometric stiffness matrix does not include any fixing of
            supported dofs now.
            
            This is because the logic for fixing supported dofs in linear statics was
            changed from row and column elimination to setting elements to zero or one.
            
            Solution:
                when using linear buckling analysis, always use "REM" as method of
                support handling. Then, remove the rows and columns of the global
                geometric stiffness matrix as well.
        """

        """ Solve internal forces of members 
            and return stiffness matrix
        """
        u, K = self.linear_statics(lcase,support_method="REM")
        KG = self.global_geometric_stiffness_matrix()
        
        """
        for supp in self.supports:
            if supp.sid == supp_id:                
                node_dofs = supp.node.dofs
                for dof in supp.dof:
                    # Get the global degree of freedom of the supported
                    # node's degree of freedom.
                    i = node_dofs[dof]
                    #  print(i)
                    if i > -1:
                        if support_method == 'ZERO':
                            KG[i,:] = 0
                            KG[:,i] = 0
                            KG[i,i] = 1                            
                        elif support_method == 'REM':
                            rem_dofs.append(i)
        
        if support_method == 'REM':
            KG = np.delete(K,rem_dofs,0)
            KG = np.delete(K,rem_dofs,1)            
            glob_dofs = np.delete(glob_dofs,rem_dofs)
        """
        KG = np.delete(KG,self.supp_dofs,0)
        KG = np.delete(KG,self.supp_dofs,1) 
        
        
        # v0 -- initial guess is set to np.ones -matrix,
        # this makes sure that w and v values doesn't change
        # after consecutive runs, default v0 is matrix with random values
        (w, buckling_modes) = eigsh(K, k=k, M=-KG, sigma=1.0, which='LA', mode='buckling')
        #w = sp.linalg.eigvals(K,b=-KG)
        #(w,buckling_modes) = sp.linalg.eig(K,b=-KG)
        #(w,buckling_modes) = sp.sparse.linalg.eigs(K,k=6,M=-KG,which='SM',sigma=0)

        self.load_factors = w
        self.buckling_modes = buckling_modes

        """ Distribute buckling displacements to nodes """
        
        """
        for node in self.nodes:
               
            # Get nodal dofs
            
            dofs = np.array(node.dofs)
            
            # Find free dofs
            free_dofs = dofs >= 0
    
            # Substitute free dofs from global displacement vector
                                        
            for i in range(len(free_dofs)):
                if free_dofs[i]:
                    node.v[i] = v[dofs[i]]
        """
        
        for node in self.nodes:
            node.v = np.zeros((buckling_modes.shape[1],len(node.v)))
        
        
        glob_dofs = self.global_free_dofs()
        
        for i in range(buckling_modes.shape[1]):
            v = buckling_modes[:,i]
            for vi, d in zip(v,glob_dofs):                
                for node in self.nodes:
                    try:
                        node.v[i][node.dofs.index(d)] = vi
                    except ValueError:
                        pass
        
        return w, buckling_modes, KG

    def statics_matrix(self):
        """ Creates the statix matrix. This applicable for instances that
            only have Rod elements (extensible to EBBeam elements as well).
            
            Primary use of this method is for optimization of trusses (and frames)
            using the SAND approach
        """
        
        B = np.zeros([self.dofs,self.nels()])
        
        e = np.array([-1,1])
        for i, el in enumerate(self.elements):
            b = el.transformation_matrix().transpose().dot(e)
            d = el.global_dofs()
            B[np.ix_(d),i] = b
                        
        
        return np.delete(B,self.supp_dofs,0)
        
        #return B
        

    #def draw(self, deformed=False, buckling_mode=None, scale=1.0, axes=None):
    def draw(self, axes=None,**kwargs):
        #deformed=False, buckling_mode=None, scale=1.0, axes=None):
        """  Plots elements and nodes using matplotlib pyplot
        """

        #fig = plt.figure()
        if self.dim == 3:
            #ax = plt.axes(projection='3d')
            fig = plt.figure()
            ax = Axes3D(fig)
        else:
            if axes is None:
                fig, ax = plt.subplots(1)
            else:
                ax = axes

        """ draw nodes """
        
        for i, node in enumerate(self.nodes):
            node.plot(print_text=str(i),axes=ax)
        
        """ draw elements """
        if 'deformed' in kwargs:
            deformed = False
        
        if 'buckling_mode' in kwargs:
            buckling_mode = True
        else:
            buckling_mode = False
        
        if 'scale' in kwargs:
            scale = kwargs['scale']
        else:
            scale = 1.0
        
        """ Draw elements """
        for i, el in enumerate(self.elements):
            """ Draw deformed shape is requested.
                the value of 'deformed' is the load case to be plotted
            """
            if 'deformed' in kwargs:
                lcase = kwargs['deformed']
                
                el.plot(print_text=str(i),axes=ax,deformed=lcase,scale=scale)
            else:
                el.plot(print_text=str(i),axes=ax)
                
        el_col = 'k'
        if deformed or buckling_mode is not None:
            lstyle = '--' #+ el_col
        else:
            lstyle = '-' + el_col
        
        # Harmaa: color = (0.6,0.6,0.6)
        if deformed:
            """
            for n in self.nodes:
                if self.dim == 2:
                    ax.plot(n.coord[0]+scale*n.u[0], n.coord[1]+scale*n.u[1], 'bo')
                else:
                    ax.scatter3D(n.coord[0], n.coord[1], n.coord[2],'ro')
            """
            lstyle = '-k'
            for el in self.elements:
                X = np.zeros((2,2))
                for i, n in enumerate(el.nodes):
                    X[i,:] = (n.coord + scale * np.array(n.u[:2]))
                    
                if self.dim == 2:
                    ax.plot(X[:, 0], X[:, 1], lstyle)                  
                else:
                    ax.plot3D(X[:, 0], X[:, 1], X[:,2], lstyle)
                
        
        if buckling_mode:
            lstyle = '-k'
            for el in self.elements:
                X = np.zeros((2,2))
                for i, n in enumerate(el.nodes):
                    X[i,:] = (n.coord + scale * np.array(n.v[buckling_mode][:2]))
                    
                if self.dim == 2:
                    ax.plot(X[:, 0], X[:, 1], lstyle)                  
                else:
                    ax.plot3D(X[:, 0], X[:, 1], X[:,2], lstyle)
        
        if self.dim == 2:
            ax.set_aspect('equal')
            
        if self.dim == 3:
            ax.set_xlabel('x')
            ax.set_ylabel('y')
            ax.set_zlabel('z')
        
        """
        if show:
            plt.show()
        """
    def print_displacements(self):
        """ Prints nodal displacements
        """
        node_cnt = 0
        for node in self.nodes:
            print('*** Node {:d} ***'.format(node_cnt))
            node_cnt += 1
            print('u = {0:5.4f} mm'.format(node.u[0]))
            print('v = {0:5.4f} mm'.format(node.u[1]))
            print('phi = {0:5.4f} rad'.format(node.u[2]))


class Material:
    """ Class for material data
       
        For now, only linear elastic material is included.


        Parameters:
        -----------
        :param E: Young's modulus [MPa]
        :param nu: Poisson's ratio
        :param rho: density [kg / mm^3]
        :param G: shear modulus. If it is not given, it is calculated from
                    E and nu

        :type E: float
        :type nu: float
        :type rho: float
        :type G: float

        Variables:
        ----------
        :ivar young: Young's modulus [MPa]
        :ivar nu: Poisson's ratio
        :ivar density: density [kg / mm^3]
        :ivar shear_modulus: Shear modulus [MPa]

        :vartype young: float
        :vartype nu: float
        :vartype density: float
        :vartype shear_modulus: float
    """

    def __init__(self, E, rho, nu=None, G=None):
        """ Young's modulus """
        self.young = E
        """ Poisson ratio """
        self.nu = nu
        """ Density """
        self.density = rho
        
        """ Shear modulus """
        if G == None:
            G = 0.5*E/(1+nu)
        
        self.shear_modulus = G
        


class Section:
    """ Class for cross section properties

        All sections must have 'area', but specific profiles
        can have other properties as well
    
        Parameters:
        -----------
        :param A: cross-sectional area [mm^2]

        :type A: float

        Variables:
        ----------
        :ivar area: cross-sectional area [mm^2]

        :vartype area: float

    """

    def __init__(self, A):
        self.A = A
        """ cross-sectional area [mm^2] """


class BeamSection(Section):
    """ Class for beam element cross sections 

        Parameters:
        -----------
        :param A: cross-sectional area [mm^2]
        :param Iy: second moment of area with respect to major axis [mm^4]
        :param Iz: second moment of area with respect to minor axis [mm^4]
        :param J: torsional constant [mm^4]

        :type A: float
        :type Iy: float
        :type Iz: float
        :type J: float

        Variables:
        ----------
        :ivar Iy: second moment of area [mm^4]

        :vartype Iy: float
    """

    def __init__(self, A, Iy, Iz=None, J=None):
        Section.__init__(self, A)
        """ Second moment of area [mm^4]"""
        
        self.I = [0,0]
        self.I[0] = Iy
        
        if Iz is not None:
            self.I[1] = Iz
        
        #self.Iy = Iy
        #self.Iz = Iz
        """ Torsional constant """
        self.J = J
    
    @property
    def Iy(self):
        
        return self.I[0]

    @property
    def Iz(self):
        
        return self.I[1]

class Support:
    """ Supported nodes / degrees of freedom

        Parameters:
        -----------
        :param sid: support id
        :param node: supported node
        :param dof: degrees of freedom
        :param val: value for supports (default = 0.0, but theoretically
                    the displacement could have a non-zero value)

        :type sid: int
        :type node: FEMNode
        :type dof: list
        :type val: float

        Variables:
        -----------
        :ivar sid: support id
        :ivar node: supported node
        :ivar dof: degrees of freedom
        :ivar val: value for supports (default = 0.0, but theoretically
                    the displacement could have a non-zero value)

        :vqrtype sid: int
        :vqrtype node: FEMNode
        :vqrtype dof: list
        :vqrtype val: float

    """

    def __init__(self, sid, node, dof, val=0.0):
        self.sid = sid
        """ support id"""
        self.node = node
        """ supported node"""
        self.dof = dof
        """ degrees of freedom
            Alt. 1: dof = [1, 0,0 1, 0, 1] with ones for supported dofs
            Calling nodal_dofs() excludes the supported dofs
            
            Alt. 2: dof = [0, 3, 5] with indices of supported dofs
            Calling nodal_dofs() does not exclude the supported dofs but this
            is done in linear_statics()
        """
        
        #self.node.dofs = dof
        self.val = val
        """ value for supports"""


class Load:
    """ General class for loads

        Parameters:
        -----------
        :param sid: load id

        :type sid: int

        Variables:
        ----------
        :ivar sid: load id

        :vartype sid: int
    """

    def __init__(self, sid):
        self.sid = sid
        """ load id """

    @abstractclassmethod
    def load_and_dofs(self):
        """ Returns the loads to be inserted to the global load vector
            and the corresponding global degrees of freedom

            Returns:
            ---------
            :return: load to be inserted to the global load vector and
                    the corresponding global degrees of freedom
            :rtype: (int, int)
        """
        pass


class PointLoad(Load):
    """ Class for point loads (forces and moments)

        Parameters:
        ------------
        :param sid:  load id
        :param node: node subjected to the load
        :param v: load vector [Fx, Fy, Mz] [kN, kN, kNm]
        :param f: scaling factor

        :type sid: int
        :type node: FEMNode
        :type v: list
        :type f: float

        Variables:
        --------------
        :ivar sid:  load id
        :ivar node: node subjected to the load
        :ivar v: load vector [Fx, Fy, Mz] [kN, kN, kNm]
        :ivar f: scaling factor

        :vartype sid: int
        :vartype node: FEMNode
        :vartype v: list
        :vartype f: float

    """

    def __init__(self, sid, node, v, f):
        Load.__init__(self, sid)

        self.node = node
        """ node subjected to the load"""
        self.v = v
        """ load vector"""
        self.f = f
        """ scaling factor"""

    def load_and_dofs(self):
        """ Returns the loads to be inserted to the global load vector
            and the corresponding global degrees of freedom

            Returns:
            ---------
            :return: load to be inserted to the global load vector and
                    the corresponding global degrees of freedom
            :rtype: (int, int)

        """

        """ Load vector """
        F = self.f * np.array(self.v)

        
        """ Degrees of freedom """
        dofs = np.array(self.node.dofs)

        """ Find free degrees of freedom (those with numbering
                                          greater than -1) 
        """
        nzero_dofs = dofs >= 0

        """ Get free degrees of freedom and the corresponding part
            of the load vector
        """
        d = dofs[nzero_dofs]
        Fnz = F[nzero_dofs]

        return Fnz, d


class LineLoad(Load):
    """ Class for 2D line loads (forces and moments)

        Parameters:
        -----------
        :param sid: Load id
        :param eid: Element subjected to load
        :param xloc: Starting and ending locations of the load (local coordinates) [loc1, loc2]
        :param qval: Value of the load at the coordinates xloc [kN/m] [q1, q2]
        :param direction: Direction of load in global coordinates, 0: x, 1: y
        :param coords: (Optional, default=1) Coordinates used, 0: local, 1: global

        :type sid: int
        :type eid: Element
        :type xloc: list
        :type qval: list
        :type direction: int
        :type coords: int

    """

    def __init__(self, sid, eid, xloc, qval, direction, coords='global'):

        Load.__init__(self, sid)

        self.elem = eid
        """ Elemnt subjected to load"""
        self.xloc = xloc
        """ Starting and ending locations of the load in local coordinates"""
        self.qval = qval
        """ Values of the load at the coordinates xloc"""
        self.dir = direction
        """ Direction of the load, 0: x, 1: y"""
        self.coords = coords
        """ Coordinates used, 0: local, 1: global (Default=1)"""

    def load_and_dofs(self):
        """ Returns the loads to be inserted to the global load vector
            and the corresponding global degrees of freedom

            Returns:
            ---------

            :return: load to be inserted to the global load vector and
                    the corresponding global degrees of freedom
            :rtype: (int, int)

        """

        # Get load vector
        if self.dir == "x":
            q = np.array([self.qval[0], 0, 0])
        else:
            q = np.array([0, self.qval[0], 0])

        # Get equivalent nodal loads        
        F = self.elem.equivalent_nodal_loads(self)

        # Number of degrees of freedom
        dofs = np.array(self.elem.global_dofs())

        # Find free degrees of freedom (those with numbering greater than -1)
        nzero_dofs = dofs >= 0

        # Get free degrees of freedom and the corresponding part
        #    of the load vector

        d = dofs[nzero_dofs]
        Fnz = F[nzero_dofs]

        return Fnz, d


class LoadCase:
    """ Class for storing load case data

        Parameters:
        -----------
        :param support: Support id, supports having this id are added to the calculation model
        :param load: Load id, loads having this id are added to the calculation model

        :type support: int
        :type load: int

        Variables:
        -----------
        :ivar support: Supports id, supports having this id are added to the calculation model
        :ivar load: Loads id, loads having this id are added to the calculation model

        :vartype support: int
        :vartpe load: int

    """

    def __init__(self, support, load):
        self.support = support
        self.load = load


class FEMNode:
    """ Class for FEM nodes.

        Parameters:
        -----------
        :param nid: node id (integer)
        :param x: x-coordinate of the node
        :param y: y-coordinate of the node
        :param z: z-coordinate of the node (optional)

        :type x: float
        :type y: float
        :type z: float

        Variables:
        ----------
        :ivar x: Coordinates of the node
        :ivar dofs: Degrees of freedom for node [0, 1, 2] [Ux, Uy, Rz]
                In 3D: [Ux, Uy, Uz, Rx, Ry, Rz]
        :ivar u: Nodal displacements due to linear static analysis
        :ivar v: Nodal displacements due to linear buckling analysis

        :vartype x: np.array
        :vartype dofs: list
        :vartype u: np.array
        :vartype v: np.array


    """

    def __init__(self, nid, x, y, z=None):
        """ Constructor
            If z-coordinate is given, then the problem becomes immediately 3D
        """

        """ Node id """
        self.nid = nid
        

        """ Node's degrees of freedom """
        # NOTE: for multiple load cases, the dimension of u must be increased for each load case
        #self.u = np.array([])
        self.u = {}
        
        """ Nodal coordinates"""
        if z is not None:
            self.coord = np.array([x, y, z])
            # Degrees of freedom (integer values)
            #self.dofs = [0, 0, 0, 0, 0, 0]
            self.dofs = -np.ones(6)
            # Nodal displacements
            # [Ux, Uy, Uz, Rx, Ry, Rz]
            self.v = np.array([0, 0, 0, 0, 0, 0])
        else:
            self.coord = np.array([x, y])
            self.dofs = np.array([-1, -1, -1])
            # [Ux, Uy, Uz]
            self.v = np.array([0,0,0])
        
            
        """ Nodal displacement vector (linear buckling)"""
        # List of FrameMember-type objects that are connected to this node
        self.parents = []

    @property
    def x(self):
        return self.coord[0]

    @x.setter
    def x(self, val):
        self.coord[0] = val

    @property
    def y(self):
        return self.coord[1]

    @y.setter
    def y(self, val):
        self.coord[1] = val

    @property
    def z(self):
        if len(self.coord) == 2:
            return None
        return self.coord[2]

    @z.setter
    def z(self, val):
        self.coord[2] = val

    def __repr__(self):
        return f'FEMNode(nid={self.nid}, x={self.x}, y={self.y}, z={self.z})'

    def plot(self, print_text='', c='k', axes=None, style='.r'):

        if axes is None:
            fig, ax = plt.subplots(1)
        else:
            ax = axes

        if self.z is None:
            #ax.plot(X[:, 0], X[:, 1], lstyle, color=(0.6,0.6,0.6))
            ax.plot(self.x, self.y, style)
            ax.text(self.x, self.y, print_text)
        else:
            ax.scatter3D(self.x, self.y, self.z, style)
            ax.text(self.x, self.y, self.z, print_text)

class Element(metaclass=ABCMeta):
    """ Class for 1D finite elements: bars and beams

        Parameters:
        -----------
        :param n1: Start node
        :param n2: End node
        :param section: Element's section
        :param material: Element's material

        :type n1: FEMNode
        :type n2: FEMNode
        :type section: Section
        :type material: Material

        Variables:
        -----------
        :ivar nodes: Element's nodes
        :ivar material: Element's material
        :ivar section: Element's section
        :ivar axial_force: Axial force on element's nodes
        :ivar shear_force: Shear force on element's nodes
        :ivar bending_moment: Bending moment on element's nodes
        :ivar floc: Local loads

        :vartype nodes: list
        :vartype material: Material
        :vartype section: Section
        :vartype fint: dict .. internal forces
        :vartype axial_force: list
        :vartype shear_force: list
        :vartype bending_moment: list
        :vartype floc: np.array

    """

    def __init__(self, n1, n2, section, material):
        self.nodes = [n1, n2]
        self.material = material
        self.section = section
        self.fint = {}
        #self.axial_force = [0.0, 0.0]
        #self.shear_force = [0.0, 0.0]
        #self.bending_moment = [0.0, 0.0]
        self.floc = {} #np.array([])
        
        """ Releases is a list of degrees of freedom for those
            internal forces that should be set to zero
        """
        self.releases = []
        
        """ Dimension of the element """
        self.dim = 2

    def coord(self):
        """ Nodal coordinates of the element

            Returns:
            --------
            :return: Nodal coordinates of the element
            :rtype: np.array

        """
        X = np.array([self.nodes[0].coord, self.nodes[1].coord])
        return X
    
    def direction_cosines(self):
        """ Calculates element's direction cosines

            Returns:
            --------
            :return: Element's direction cosines
            :rtype: np.array

        """
        X = self.coord()
        dX = X[1, :] - X[0, :]
        L = self.length()
        c = dX / L
        return c

    @abstractclassmethod
    def equivalent_nodal_loads(self, q):
        """ Compute equivalent nodal loads with line loads in
            vector q
        """
        pass

    def length(self):
        """ Member length

            Returns:
            --------
            :return: length of the element
            :rtype: float

        """
        X = self.coord()
        L = np.linalg.norm(X[1] - X[0])
        
        
        return round(L, 3)

    @abstractclassmethod
    def local_stiffness_matrix(self, E, A, I, L):
        """ Generates stiffness matrix in local coordinates

            Returns:
            --------
            :return: element's stiffness matrix in local coordinates
            :rtype: np.array

        """
        pass

    @abstractclassmethod
    def local_geometric_stiffness_matrix(self):
        """ Geometric stiffness matrix in local coordinates

            Returns:
            ---------
            :return: element's geometric stiffness matrix in local coordinates
            :rtype: np.array
        """

    @abstractclassmethod
    def stiffness_matrix(self):
        """ Computes element's global stiffness matrix

            Returns:
            ---------
            :return: element's stiffness matrix in global coordinates
            :rtype: np.array

        """
        pass

    def init_dofs(self):
        """ Initialize dofs 
            Does nothing for beam elements
        """
        pass

    @abstractclassmethod
    def global_dofs(self):
        """ Get numbering of element's global degrees of freedom

            Returns:
            --------
            :return: list of end nodes dofs added together
            :rtype: list
        """
        pass

    def nodal_displacements(self,lcase=0):
        """ Get nodal displacements of an element in global coordinates
            Requires previously performed structural analysis such
            that nodal displacements are available.

            Returns:
            --------
            :return: Element's nodal displacements
            :rtype: np.array
        """
        return np.concatenate((self.nodes[0].u[lcase],
                               self.nodes[1].u[lcase]))

    def local_displacements(self, lcase=0):
        """ Nodal displacements in local coordinates

            Returns:
            ---------
            :return: Nodal displacements in local coordinates
            :rtype: np.array

        """
        T = self.transformation_matrix()
        q = self.nodal_displacements(lcase)

        return T.dot(q)

    def add_loadcase(self,lcase=0):
        """ Creates a place holder for internal forces 
            fx .. axial force
            fy .. shear force with respect to horizontal axis
            fz .. shear force with respect to vertical axis
            mx .. torsion
            my .. bending moment with respect to horizontal axis
            mz .. bending moment with respect to vertical axis
            
            In 2d, the following internal forces are present
            fx, fz, my
        """
        
        self.fint[lcase] = {'fx': [0,0], 'fy': [0,0], 'fz': [0,0],\
                            'mx': [0,0], 'my': [0,0], 'mz': [0,0]}
        
    @abstractclassmethod
    def transformation_matrix(self):
        """ Calculates transformation matrix from local to global coordinates

            Returns:
            --------
            :return: element's transformation matrix
            :rtype: np.array

         """
        pass

    @abstractclassmethod
    def internal_forces(self):
        """ Calculates internal forces and saves them to element's attributes

            axial_force = [n1, n2]-- axial force on node1 and node2
            shear_force = [n1, n2] -- shear force on node1 and node2
            bending_moment = [n1, n2] -- bending moment on node1 and node2
        """
        pass
    
    def plot(self, print_text='', c='k', axes=None, lstyle='-',
             deformed=None,buckling_mode=None,scale=1.0):

        if axes is None:
            fig, ax = plt.subplots(1)
        else:
            ax = axes

        X = self.coord()
        
        # Plot members
        #ax.plot([X[0][0], X[1][0]], [X[0][1], X[1][1]], c)
        # Plot text

        Xmid = X[0, :] + 0.5 * (X[1, :] - X[0, :])            
            
        if self.dim == 2:
            #ax.plot(X[:, 0], X[:, 1], lstyle, color=(0.6,0.6,0.6))
            if deformed is not None:                
                lstyle = '--'
                dstyle = '-'
                c = (0.6,0.6,0.6)
                Xd = deepcopy(X)
                u = np.array([n.u[deformed][:2] for n in self.nodes])
                
                Xd += scale*u
                
                ax.plot(Xd[:, 0], Xd[:, 1], dstyle, color='k')
                
            # Plot initial element
            ax.plot(X[:, 0], X[:, 1], lstyle, color=c)
                
            ax.text(Xmid[0], Xmid[1], print_text)
        else:
            ax.plot3D(X[:, 0], X[:, 1], X[:,2], lstyle)
            ax.text(Xmid[0], Xmid[1], Xmid[2], print_text)

        """
        if self.mtype == 'beam':
            horzalign = 'center'
            vertalign = 'bottom'

        elif self.mtype == 'column':
            horzalign = 'right'
            vertalign = 'center'

        else:
            horzalign = 'center'
            vertalign = 'center'

        x, y = self.to_global(0.3) - self.perpendicular * 50
        rot = np.degrees(self.angle)

        if print_text:
            ax.text(x, y, str(self.mem_id) + ": " + str(self.cross_section),
                     rotation=rot, horizontalalignment=horzalign,
                     verticalalignment=vertalign)
        else:
            ax.text(x, y, str(self.mem_id),
                     rotation=rot, horizontalalignment=horzalign,
                     verticalalignment=vertalign)
        """<|MERGE_RESOLUTION|>--- conflicted
+++ resolved
@@ -172,9 +172,6 @@
         self.nodes.append(newNode)
         return newNode
 
-<<<<<<< HEAD
-    def add_material(self, E, nu, density, G=None):
-=======
     @property
     def nfree_dofs(self):
         """ number of free degrees of freedom """
@@ -197,8 +194,7 @@
         return [a for a in el_dofs if not a in supp_dofs]
         
         
-    def add_material(self, E, nu, density):
->>>>>>> 83bbad40
+    def add_material(self, E, nu, density, G=None):
         """ Adds new material
 
         Parameters:
