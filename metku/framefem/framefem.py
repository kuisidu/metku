
import matplotlib.pyplot as plt
from mpl_toolkits.mplot3d import Axes3D
import numpy as np
import scipy as sp
import time


from abc import ABCMeta, abstractclassmethod
from scipy.sparse.linalg import eigsh


class FrameFEM:
    """ Class for frame analysis by finite element method

        Written by Kristo Mela

        Variables:
        -------------------
        :ivar nodes: FEMNodes
        :ivar nodal_coords: nodal coordinates [x, y]
        :ivar elements: Element -instances
        :ivar sections: Section -instances
        :ivar materials: Material -instances
        :ivar supports: Support -instances
        :ivar loads: Load -instances
        :ivar loadcases: LoadCase -instances
        :ivar dofs: number of degrees of freedom

        :vartype nodes: list
        :vartype nodal_coords: list
        :vartype elements: list
        :vartype sections: list
        :vartype materials: list
        :vartype supports: list
        :vartype loads: list
        :vartype loadcases: list
        :vartype dofs: int

    """

    def __init__(self):

        """ List containing all FEMNode -instances """
        self.nodes = []
        """ List of nodal coordinates """
        self.nodal_coords = []
        """ List of elements """
        self.elements = []
        """ List of sections """
        self.sections = []
        """ List of materials """
        self.materials = []
        """ List of supports """
        self.supports = []
        """ List of loads """
        self.loads = []
        """ List of load cases"""
        self.loadcases = []
        """ Number of degrees of freedom """
        self.dofs = 0
        """ Dimension of the problem (either 2 or 3) 
            Problem is 3D if any node as three coordinates
        """
        self.dim = 2
        
    def nels(self):
        """ Number of elements

        Returns:
        ---------
        :return: number of elements
        :rtype: int
        """
        return len(self.elements)

    def nnodes(self):
        """ Number of nodes

        Returns:
        --------
        :return: number of nodes
        :rtype: int

        """
        return len(self.nodes)

    def nsupp(self):
        """ Number of supported nodes

        Returns:
        --------
        :return: number of supported nodes
        :rtype: int

        """
        return len(self.supports)

    def nload(self):
        """ Number of loads

        Returns:
        --------
        :return: number of loads
        :rtype: int
        """
        return len(self.loads)

    def nloadcases(self):
        """ Number of load cases

        Returns:
        --------
        :return: number of load cases
        :rtype: int
        """
        return len(self.loadcases)

    def add_node(self, x, y, z=None):
        """ Adds node to fem model

        Parameters:
        -----------
        :param x: x-coordinate for node
        :param y: y-coordinate for node

        :type x: float
        :type y: float
        """

        newNode = FEMNode(len(self.nodes), x, y, z)
        if z is None:
            """ if z is 'None', there is no z-coordinate, and the problem
                is 2D. Otherwise, the value of z-coordinate is given, and the problem
                is 3D.
            """

            self.nodal_coords.append([x, y])            
            for i in range(self.nloadcases()):
                newNode.u = np.vstack((newNode.u, [0.0, 0.0, 0.0]))
        else:
            self.dim = 3
            self.nodal_coords.append([x, y, z])
            for i in range(self.nloadcases()):
                newNode.u = np.vstack((newNode.u, [0.0, 0.0, 0.0, 0.0, 0.0, 0.0]))

        self.nodes.append(newNode)
        return newNode

    def add_material(self, E, nu, density):
        """ Adds new material

        Parameters:
        -----------
        :param E: Young's modulus [MPa]
        :param nu: Poisson ratio
        :param density: density [kg / mm^3]

        :type E: float
        :type nu: float
        :type density: float
        """
        newMat = Material(E, nu, density)
        self.materials.append(newMat)
        return newMat

    def add_section(self, newSection):
        """ Add new cross-section

        Parameters:
        -----------
        :param newSection: section to be added to fem-model

        :type newSection: Section
        """
        self.sections.append(newSection)

    def add_element(self, new_elem):
        """ Add new element

        Parameters:
        -----------
        :param new_elem: element to be added

        :type new_elem: Element

        """
        self.elements.append(new_elem)

    def add_support(self, sid, nid, dof, val=0):
        """ Add support condition

        Parameters:
        -----------
        :param sid: support id
        :param nid: index of supported node
        :param dof: degrees of freedom
        :param val: value for support displacement

        :type sid: int
        :type nid: int
        :type dof: list
        :type val: float

        """
        new_support = Support(sid, self.nodes[nid], dof, val)
        self.supports.append(new_support)

    def add_load(self, load):
        """ Add load

        Parameters:
        ------------
        :param load: load to be added

        :type load: Load
        """
        self.loads.append(load)

    def add_loadcase(self, supp_id=1, load_id=2):
        """ Add load case

        Parameters:
        -----------
        :param supp_id: support id
        :param load_id: load id

        :type supp_id: int
        :type load_id: int
        """
        new_case = LoadCase(supp_id, load_id)
        self.loadcases.append(new_case)

        """ Add displacements to nodes for the new load case """
        for node in self.nodes:
            if len(node.u):
                # node.u = [0.0, 0.0, 0.0]
                # node.u = np.vstack((node.u, [0.0, 0.0, 0.0]))
                node.u = np.vstack(node.u,[0 for i in range(len(node.dofs))])
            else:
                node.u = [0 for i in range(len(node.dofs))]
                # node.u = np.vstack((node.u, [0.0, 0.0, 0.0]))

    def nodal_dofs(self):
        """ Assign nodal degrees of freedom
        """

        """ HERE THE ELEMENTS CAN BE USED TO SET SOME OF THE 
            DOFS TO ZERO. FOR EXAMPLE, TRUSS ELEMENTS DO NOT HAVE
            ROTATIONAL DEGREES OF FREEDOM, AND IF SOME NODES
            ARE CONNECTED TO ONLY TRUSS ELEMENTS, THOSE NODES WILL NOT
            HAVE A ROTATION.
        """
        for elem in self.elements:
            elem.init_dofs()

        """ Make running numbering of dofs.
            If the dof is marked as 1, then its dof is set to 0.
        """
        for n in self.nodes:
            for i in range(len(n.dofs)):
                if n.dofs[i] > 0:
                    n.dofs[i] = -1
                else:
                    n.dofs[i] = self.dofs
                    self.dofs += 1



    def element_node_indices(self, e):
        """ Get node indices of an element

        Parameters:
        -----------
        :param e: element index

        :type e: int

        Returns:
        --------
        :return: list of element node indices
        :rtype: list
        """
        ndx = [self.nodes.index(n) for n in self.elements[e].nodes]
        # ndx = []
        # for n in self.elements[e].nodes:
        #    ndx.append(self.nodes.index(n))

        return ndx


    def global_stiffness_matrix(self):
        """ Constructs the global stiffness matrix

        Returns:
        --------
        :return: global stiffness matrix
        :rtype: np.array
        """

        """ initialize zero stiffness matrix 
            NOTE: for larger structures, K should probably be
            a sparse matrix
        """
        K = np.zeros((self.dofs, self.dofs))

        for elem in self.elements:
            ke = elem.stiffness_matrix()
            # get element degrees of freedom
            # change the list to numpy array
            ve = np.array(elem.global_dofs())
            
            # find non-zero dofs
            nz = ve >= 0
            q = ve[nz]
            """ extract the submatrix of the element
                and add it to the global stiffness matrix
            """
            # a = np.arange(len(q))
            # row = np.vstack(a[nz])
            # col = a[nz]
            # K[np.vstack(q), q] += ke[row, col]
            K[np.ix_(q, q)] += ke[np.ix_(nz, nz)]


        return K

    def global_geometric_stiffness_matrix(self):
        """ Constructs the global geometric stiffness matrix

        Returns:
        --------
        :return: global geometric stiffness matrix
        :rtype: np.array
        """
        dofs = self.dofs

        """ initialize zero geometric stiffness matrix 
            NOTE: for larger structures, KG should probably be
            a sparse matrix
        """
        KG = np.zeros((dofs, dofs))

        for elem in self.elements:
            kg = elem.geometric_stiffness_matrix()
            # get element degrees of freedom
            # change the list to numpy array
            ve = np.array(elem.global_dofs())
            # find non-zero dofs
            nz = ve >= 0
            q = ve[nz]

            """ extract the submatrix of the element
                and add it to the global stiffness matrix
            """
            KG[np.ix_(q, q)] += kg[np.ix_(nz, nz)]

        return KG

    def global_load_vector(self, sid):
        """ Constructs global load vector

        Parameters:
        -----------
        :param sid: support id
        :type sid: int

        Returns:
        --------
        :return: global load vector
        :rtype: np.array
        """

        """ Initialize load vector """
        global_load = np.zeros(self.dofs)

        for load in self.loads:
            """ Get the loads to be added to the vector 
                and the global degrees of freedom of these loads
            """
            if load.sid == sid:
                v, vdofs = load.load_and_dofs()
                global_load[vdofs] += v

        # print("FrameFEM  ", '\n', global_load)
        return global_load

    def linear_statics(self, lcase=0,support_method='ZERO'):
        """ Perform linear elastic static analysis for a given load case

        Parameters:
        -----------
        :param lcase: index for load case
        :param support_method: how supported DOFS are treated
                              'ZERO' .. columns and rows corresponding to
                              supported DOFS are zeroed and a 1 is put
                              to the diagonal
                              
                              'REM' .. columns and rows corresponding to the
                              supported DOFS are removed.

        :type lcase: int
        
        """
        if not self.dofs:
            self.nodal_dofs()

        start = time.time()
        K = self.global_stiffness_matrix()


        load_id = self.loadcases[lcase].load
        p = self.global_load_vector(load_id)


        
        """ Take supports into account
            The method is based on Filippa's Lecture Notes (3.5.2)
            
            The idea is that the rows and columns of the global stiffness
            matrix corresponding to the supported degrees of freedom are
            zeroed, and 1 is placed on the diagonal. Similarly, the
            elements of the load vector corresponding to the supported
            DOFs are zeroed.
        """
        supp_id = self.loadcases[lcase].support
        
        rem_dofs = []
        """ Vector of global unsupported dofs """
        glob_dofs = np.arange(self.dofs)
        
        for supp in self.supports:
            if supp.sid == supp_id:                
                node_dofs = supp.node.dofs
                for dof in supp.dof:
                    # Get the global degree of freedom of the supported
                    # node's degree of freedom.
                    i = node_dofs[dof]
                    #  print(i)
                    if i > -1:
                        if support_method == 'ZERO':
                            K[i,:] = 0
                            K[:,i] = 0
                            K[i,i] = 1
                            p[i] = 0
                        elif support_method == 'REM':
                            rem_dofs.append(i)
        
        if support_method == 'REM':
            K = np.delete(K,rem_dofs,0)
            K = np.delete(K,rem_dofs,1)
            p = np.delete(p,rem_dofs)
            glob_dofs = np.delete(glob_dofs,rem_dofs)
            print(rem_dofs)
            print(K)
            print(p)
            print(glob_dofs)
            
                        
        """ Solve global displacement vector """
<<<<<<< HEAD
        u = np.linalg.solve(K, p)
=======

        #Kc, low = sp.linalg.cho_factor(K)
        #uc = sp.linalg.cho_solve((Kc, low), p)
>>>>>>> a9ab2938

        u = np.linalg.solve(K, p)
        print(u)

        if support_method == 'ZERO':
            """ Distribute displacements to nodes """
            for node in self.nodes:
                # Get nodal dofs
                dofs = np.array(node.dofs)
    
                # Find free dofs
                free_dofs = dofs >= 0
                # Substitute free dofs from global displacement vector                        
                for i, free_dof in enumerate(free_dofs):
                    if free_dof:
                        node.u[i] = u[dofs[i]]

            """
            This substition did not work !!!
            node.u[free_dofs] = u[dofs[free_dofs]]
            """
        elif support_method == 'REM':
            for ui, d in zip(u,glob_dofs):                
                for node in self.nodes:
                    try:
                        node.u[node.dofs.index(d)] = ui
                    except ValueError:
                        pass
                    
                    


        """ Calculate element internal forces """
        for el in self.elements:
            el.internal_forces()
        end = time.time()
        # print("FRAMEFEM TIME: ", end - start)
        return u, K

    def linear_buckling(self, lcase=0, k=4):
        """ Perform linear buckling analysis for a given load case

        Parameters:
        ------------
        :param lcase: load case id
        :param k: number of different buckling modes desired

        :type lcase: int
        :type k: int

        Returns:
        ---------
        :return: Array of k alpha_cr values and an vector representing buckling displacements

        :rtype: (np.array, np.array)
        """

        """ Solve internal forces of members 
            and return stiffness matrix
        """
        u, K = self.linear_statics(lcase)
        KG = self.global_geometric_stiffness_matrix()
        # v0 -- initial guess is set to np.ones -matrix,
        # this makes sure that w and v values doesn't change
        # after consecutive runs, default v0 is matrix with random values
        w, v = eigsh(K, k=k, M=-KG, sigma=0.0, which='LA', mode='normal', v0=np.ones(self.dofs))
        # w,v = sp.eigvals(K,b=-KG)

        """ Distribute buckling displacements to nodes """
        for node in self.nodes:
            # Get nodal dofs
            dofs = np.array(node.dofs)

            # Find free dofs
            free_dofs = dofs >= 0

            # Substitute free dofs from global displacement vector
                                    
            for i in range(len(free_dofs)):
                if free_dofs[i]:
                    node.v[i] = v[dofs[i]]
        
        return w, v

    def draw(self, show=True):
        """  Plots elements and nodes using matplotlib pyplot
        """

        #fig = plt.figure()
        if self.dim == 3:
            ax = plt.axes(projection='3d')
        else:
            ax = plt.axes()

        """ draw nodes """
        for n in self.nodes:
            if self.dim == 2:
                ax.plot(n.coord[0], n.coord[1], 'ro')
            else:
                ax.scatter3D(n.coord[0], n.coord[1], n.coord[2],'ro')
                

        for i in range(self.nnodes()):
            if self.dim == 2:
                plt.text(self.nodes[i].coord[0], self.nodes[i].coord[1], str(i))
            #else:
                #plt.text(self.nodes[i].coord[0], self.nodes[i].coord[1], self.nodes[i].coord[2], str(i))

        """ draw members """
        for i in range(self.nels()):
            # X = self.member_coord(i)
            X = self.elements[i].coord()
            Xmid = X[0, :] + 0.5 * (X[1, :] - X[0, :])            
            
            if self.dim == 2:
                ax.plot(X[:, 0], X[:, 1], 'b')
                ax.text(Xmid[0], Xmid[1], str(i))
            else:
                ax.plot3D(X[:, 0], X[:, 1], X[:,2], 'b')
                ax.text(Xmid[0], Xmid[1], Xmid[2], str(i))
        if show:
            plt.show()

    def print_displacements(self):
        """ Prints nodal displacements
        """
        node_cnt = 0
        for node in self.nodes:
            print('*** Node {:d} ***'.format(node_cnt))
            node_cnt += 1
            print('u = {0:5.4f} mm'.format(node.u[0]))
            print('v = {0:5.4f} mm'.format(node.u[1]))
            print('phi = {0:5.4f} rad'.format(node.u[2]))


class Material:
    """ Class for material data
       
        For now, only linear elastic material is included.


        Parameters:
        -----------
        :param E: Young's modulus [MPa]
        :param nu: Poisson's ratio
        :param rho: density [kg / mm^3]
        :param G: shear modulus. If it is not given, it is calculated from
                    E and nu

        :type E: float
        :type nu: float
        :type rho: float
        :type G: float

        Variables:
        ----------
        :ivar young: Young's modulus [MPa]
        :ivar nu: Poisson's ratio
        :ivar density: density [kg / mm^3]
        :ivar shear_modulus: Shear modulus [MPa]

        :vartype young: float
        :vartype nu: float
        :vartype density: float
        :vartype shear_modulus: float
    """

    def __init__(self, E, nu, rho, G=None):
        """ Young's modulus """
        self.young = E
        """ Poisson ratio """
        self.nu = nu
        """ Density """
        self.density = rho
        
        """ Shear modulus """
        if G == None:
            G = 0.5*E/(1+nu)
        
        self.shear_modulus = G
        


class Section:
    """ Class for cross section properties

        All sections must have 'area', but specific profiles
        can have other properties as well
    
        Parameters:
        -----------
        :param A: cross-sectional area [mm^2]

        :type A: float

        Variables:
        ----------
        :ivar area: cross-sectional area [mm^2]

        :vartype area: float

    """

    def __init__(self, A):
        self.area = A
        """ cross-sectional area [mm^2] """


class BeamSection(Section):
    """ Class for beam element cross sections 

        Parameters:
        -----------
        :param A: cross-sectional area [mm^2]
        :param Iy: second moment of area with respect to major axis [mm^4]
        :param Iz: second moment of area with respect to minor axis [mm^4]
        :param J: torsional constant [mm^4]

        :type A: float
        :type Iy: float
        :type Iz: float
        :type J: float

        Variables:
        ----------
        :ivar Iy: second moment of area [mm^4]

        :vartype Iy: float
    """

    def __init__(self, A, Iy, Iz=None, J=None):
        Section.__init__(self, A)
        """ Second moment of area [mm^4]"""
        self.Iy = Iy
        self.Iz = Iz
        """ Torsional constant """
        self.J = J
        


class Support:
    """ Supported nodes / degrees of freedom

        Parameters:
        -----------
        :param sid: support id
        :param node: supported node
        :param dof: degrees of freedom
        :param val: value for supports (default = 0.0, but theoretically
                    the displacement could have a non-zero value)

        :type sid: int
        :type node: FEMNode
        :type dof: list
        :type val: float

        Variables:
        -----------
        :ivar sid: support id
        :ivar node: supported node
        :ivar dof: degrees of freedom
        :ivar val: value for supports (default = 0.0, but theoretically
                    the displacement could have a non-zero value)

        :vqrtype sid: int
        :vqrtype node: FEMNode
        :vqrtype dof: list
        :vqrtype val: float

    """

    def __init__(self, sid, node, dof, val=0.0):
        self.sid = sid
        """ support id"""
        self.node = node
        """ supported node"""
        self.dof = dof
        """ degrees of freedom
            Alt. 1: dof = [1, 0,0 1, 0, 1] with ones for supported dofs
            Calling nodal_dofs() excludes the supported dofs
            
            Alt. 2: dof = [0, 3, 5] with indices of supported dofs
            Calling nodal_dofs() does not exclude the supported dofs but this
            is done in linear_statics()
        """
        
        #self.node.dofs = dof
        self.val = val
        """ value for supports"""


class Load:
    """ General class for loads

        Parameters:
        -----------
        :param sid: load id

        :type sid: int

        Variables:
        ----------
        :ivar sid: load id

        :vartype sid: int
    """

    def __init__(self, sid):
        self.sid = sid
        """ load id """

    @abstractclassmethod
    def load_and_dofs(self):
        """ Returns the loads to be inserted to the global load vector
            and the corresponding global degrees of freedom

            Returns:
            ---------
            :return: load to be inserted to the global load vector and
                    the corresponding global degrees of freedom
            :rtype: (int, int)
        """
        pass


class PointLoad(Load):
    """ Class for point loads (forces and moments)

        Parameters:
        ------------
        :param sid:  load id
        :param node: node subjected to the load
        :param v: load vector [Fx, Fy, Mz] [kN, kN, kNm]
        :param f: scaling factor

        :type sid: int
        :type node: FEMNode
        :type v: list
        :type f: float

        Variables:
        --------------
        :ivar sid:  load id
        :ivar node: node subjected to the load
        :ivar v: load vector [Fx, Fy, Mz] [kN, kN, kNm]
        :ivar f: scaling factor

        :vartype sid: int
        :vartype node: FEMNode
        :vartype v: list
        :vartype f: float

    """

    def __init__(self, sid, node, v, f):
        Load.__init__(self, sid)

        self.node = node
        """ node subjected to the load"""
        self.v = v
        """ load vector"""
        self.f = f
        """ scaling factor"""

    def load_and_dofs(self):
        """ Returns the loads to be inserted to the global load vector
            and the corresponding global degrees of freedom

            Returns:
            ---------
            :return: load to be inserted to the global load vector and
                    the corresponding global degrees of freedom
            :rtype: (int, int)

        """

        """ Load vector """
        F = self.f * np.array(self.v)

        
        """ Degrees of freedom """
        dofs = np.array(self.node.dofs)

        """ Find free degrees of freedom (those with numbering
                                          greater than -1) 
        """
        nzero_dofs = dofs >= 0

        """ Get free degrees of freedom and the corresponding part
            of the load vector
        """
        d = dofs[nzero_dofs]
        Fnz = F[nzero_dofs]

        return Fnz, d


class LineLoad(Load):
    """ Class for 2D line loads (forces and moments)

        Parameters:
        -----------
        :param sid: Load id
        :param eid: Element subjected to load
        :param xloc: Starting and ending locations of the load (local coordinates) [loc1, loc2]
        :param qval: Value of the load at the coordinates xloc [kN/m] [q1, q2]
        :param direction: Direction of load in global coordinates, 0: x, 1: y
        :param coords: (Optional, default=1) Coordinates used, 0: local, 1: global

        :type sid: int
        :type eid: Element
        :type xloc: list
        :type qval: list
        :type direction: int
        :type coords: int

    """

    def __init__(self, sid, eid, xloc, qval, direction, coords=1):

        Load.__init__(self, sid)

        self.elem = eid
        """ Elemnt subjected to load"""
        self.xloc = xloc
        """ Starting and ending locations of the load in local coordinates"""
        self.qval = qval
        """ Values of the load at the coordinates xloc"""
        self.dir = direction
        """ Direction of the load, 0: x, 1: y"""
        self.coords = coords
        """ Coordinates used, 0: local, 1: global (Default=1)"""

    def load_and_dofs(self):
        """ Returns the loads to be inserted to the global load vector
            and the corresponding global degrees of freedom

            Returns:
            ---------

            :return: load to be inserted to the global load vector and
                    the corresponding global degrees of freedom
            :rtype: (int, int)

        """

        # Get load vector
        if self.dir == "x":
            q = np.array([self.qval[0], 0, 0])
        else:
            q = np.array([0, self.qval[0], 0])

        # Get equivalent nodal loads
        F = self.elem.equivalent_nodal_loads(q)

        # Number of degrees of freedom
        dofs = np.array(self.elem.global_dofs())

        # Find free degrees of freedom (those with numbering greater than -1)
        nzero_dofs = dofs >= 0

        # Get free degrees of freedom and the corresponding part
        #    of the load vector

        d = dofs[nzero_dofs]
        Fnz = F[nzero_dofs]

        return Fnz, d


class LoadCase:
    """ Class for storing load case data

        Parameters:
        -----------
        :param support: Support id, supports having this id are added to the calculation model
        :param load: Load id, loads having this id are added to the calculation model

        :type support: int
        :type load: int

        Variables:
        -----------
        :ivar support: Supports id, supports having this id are added to the calculation model
        :ivar load: Loads id, loads having this id are added to the calculation model

        :vartype support: int
        :vartpe load: int

    """

    def __init__(self, support, load):
        self.support = support
        self.load = load


class FEMNode:
    """ Class for FEM nodes.

        Parameters:
        -----------
        :param nid: node id (integer)
        :param x: x-coordinate of the node
        :param y: y-coordinate of the node
        :param z: z-coordinate of the node (optional)

        :type x: float
        :type y: float
        :type z: float

        Variables:
        ----------
        :ivar x: Coordinates of the node
        :ivar dofs: Degrees of freedom for node [0, 1, 2] [Ux, Uy, Rz]
                In 3D: [Ux, Uy, Uz, Rx, Ry, Rz]
        :ivar u: Nodal displacements due to linear static analysis
        :ivar v: Nodal displacements due to linear buckling analysis

        :vartype x: np.array
        :vartype dofs: list
        :vartype u: np.array
        :vartype v: np.array


    """

    def __init__(self, nid, x, y, z=None):
        """ Constructor
            If z-coordinate is given, then the problem becomes immediately 3D
        """

        """ Node id """
        self.nid = nid
        

        """ Node's degrees of freedom """
        # NOTE: for multiple load cases, the dimension of u must be increased for each load case
        self.u = np.array([])

        """ Nodal coordinates"""
        if z is not None:
            self.coord = np.array([x, y, z])
            # Degrees of freedom (integer values)
            self.dofs = [0, 0, 0, 0, 0, 0]
            
            # Nodal displacements
            # [Ux, Uy, Uz, Rx, Ry, Rz]
            self.v = [0, 0, 0, 0, 0, 0]
        else:
            self.coord = np.array([x, y])
            self.dofs = [0, 0, 0]
            # [Ux, Uy, Uz]
            self.v = [0,0,0]
        
            
        """ Nodal displacement vector (linear buckling)"""
        # List of FrameMember-type objects that are connected to this node
        self.parents = []

    @property
    def x(self):
        return self.coord[0]

    @x.setter
    def x(self, val):
        self.coord[0] = val

    @property
    def y(self):
        return self.coord[1]

    @y.setter
    def y(self, val):
        self.coord[1] = val

    @property
    def z(self):
        if len(self.coord) == 2:
            return None
        return self.coord[2]

    @z.setter
    def z(self, val):
        self.coord[2] = val

    def __repr__(self):
        return f'FEMNode(nid={self.nid}, x={self.x}, y={self.y}, z={self.z})'

class Element(metaclass=ABCMeta):
    """ Class for 1D finite elements: bars and beams

        Parameters:
        -----------
        :param n1: Start node
        :param n2: End node
        :param section: Element's section
        :param material: Element's material

        :type n1: FEMNode
        :type n2: FEMNode
        :type section: Section
        :type material: Material

        Variables:
        -----------
        :ivar nodes: Element's nodes
        :ivar material: Element's material
        :ivar section: Element's section
        :ivar axial_force: Axial force on element's nodes
        :ivar shear_force: Shear force on element's nodes
        :ivar bending_moment: Bending moment on element's nodes
        :ivar floc: Local loads

        :vartype nodes: list
        :vartype material: Material
        :vartype section: Section
        :vartype axial_force: list
        :vartype shear_force: list
        :vartype bending_moment: list
        :vartype floc: np.array

    """

    def __init__(self, n1, n2, section, material):
        self.nodes = [n1, n2]
        self.material = material
        self.section = section
        self.axial_force = [0.0, 0.0]
        self.shear_force = [0.0, 0.0]
        self.bending_moment = [0.0, 0.0]
        self.floc = np.array([])

    def coord(self):
        """ Nodal coordinates of the element

            Returns:
            --------
            :return: Nodal coordinates of the element
            :rtype: np.array

        """
        X = np.array([self.nodes[0].coord, self.nodes[1].coord])
        return X

    def direction_cosines(self):
        """ Calculates element's direction cosines

            Returns:
            --------
            :return: Element's direction cosines
            :rtype: np.array

        """
        X = self.coord()
        dX = X[1, :] - X[0, :]
        L = self.length()
        c = dX / L
        return c

    @abstractclassmethod
    def equivalent_nodal_loads(self, q):
        """ Compute equivalent nodal loads with line loads in
            vector q
        """
        pass

    def length(self):
        """ Member length

            Returns:
            --------
            :return: length of the element
            :rtype: float

        """
        X = self.coord()
        L = np.linalg.norm(X[1] - X[0])
        
        
        return round(L, 3)

    @abstractclassmethod
    def local_stiffness_matrix(self, E, A, I, L):
        """ Generates stiffness matrix in local coordinates

            Returns:
            --------
            :return: element's stiffness matrix in local coordinates
            :rtype: np.array

        """
        pass

    @abstractclassmethod
    def local_geometric_stiffness_matrix(self):
        """ Geometric stiffness matrix in local coordinates

            Returns:
            ---------
            :return: element's geometric stiffness matrix in local coordinates
            :rtype: np.array
        """

    @abstractclassmethod
    def stiffness_matrix(self):
        """ Computes element's global stiffness matrix

            Returns:
            ---------
            :return: element's stiffness matrix in global coordinates
            :rtype: np.array

        """
        pass

    def init_dofs(self):
        """ Initialize dofs 
            Does nothing for beam elements
        """
        pass

    @abstractclassmethod
    def global_dofs(self):
        """ Get numbering of element's global degrees of freedom

            Returns:
            --------
            :return: list of end nodes dofs added together
            :rtype: list
        """
        pass

    def nodal_displacements(self):
        """ Get nodal displacements of an element 
            Requires previously performed structural analysis such
            that nodal displacements are available.

            Returns:
            --------
            :return: Element's nodal displacements
            :rtype: np.array
        """
        return np.concatenate((self.nodes[0].u, self.nodes[1].u))

    def local_displacements(self):
        """ Nodal displacements in local coordinates

            Returns:
            ---------
            :return: Nodal displacements in local coordinates
            :rtype: np.array

        """
        T = self.transformation_matrix()
        q = self.nodal_displacements()

        return T.dot(q)

    @abstractclassmethod
    def transformation_matrix(self):
        """ Calculates transformation matrix from local to global coordinates

            Returns:
            --------
            :return: element's transformation matrix
            :rtype: np.array

         """
        pass

    @abstractclassmethod
    def internal_forces(self):
        """ Calculates internal forces and saves them to element's attributes

            axial_force = [n1, n2]-- axial force on node1 and node2
            shear_force = [n1, n2] -- shear force on node1 and node2
            bending_moment = [n1, n2] -- bending moment on node1 and node2
        """
        pass<|MERGE_RESOLUTION|>--- conflicted
+++ resolved
@@ -458,13 +458,9 @@
             
                         
         """ Solve global displacement vector """
-<<<<<<< HEAD
-        u = np.linalg.solve(K, p)
-=======
 
         #Kc, low = sp.linalg.cho_factor(K)
         #uc = sp.linalg.cho_solve((Kc, low), p)
->>>>>>> a9ab2938
 
         u = np.linalg.solve(K, p)
         print(u)
