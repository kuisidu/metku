--- conflicted
+++ resolved
@@ -11,7 +11,6 @@
 import matplotlib.patches as patches
 import matplotlib.lines as mlines
 import matplotlib.path as mpath
-<<<<<<< HEAD
 from loadIDs import LoadIDs
 
 try:
@@ -44,27 +43,6 @@
     from sections.steel.ISection import IPE, HEA, HEB
 
 from time import time
-=======
-
-# try:
-import metku.framefem.framefem  as fem
-from metku.framefem.elements import EBBeam, EBSemiRigidBeam, Rod
-from metku.sections.steel import SteelSection
-from metku.sections.steel.ISection import IPE, HEA, HEB
-from metku.sections.steel.RHS import RHS, SHS
-from metku.sections.steel.CHS import CHS
-from metku.sections.steel.catalogue import ipe_profiles, h_profiles, rhs_profiles, shs_profiles, chs_profiles
-from metku.frame2d.materials import MATERIALS
-from metku.structures.steel.steel_member import SteelMember
-# except:
-#     import framefem.framefem  as fem
-#     from framefem.elements import EBBeam, EBSemiRigidBeam, Rod
-#     from sections.steel import *
-#     from sections.steel.catalogue import *
-#     from frame2d.materials import MATERIALS
-#     from structures.steel.steel_member import SteelMember
-
->>>>>>> 83bbad40
 # Rounding precision (number of decimals)
 PREC = 3
 
@@ -1497,11 +1475,8 @@
                  Sj1=np.inf, Sj2=np.inf, mtype="", LT_buckling=False,
                  reverse=False):
 
-<<<<<<< HEAD
+        self.active = True          # If 'active' is False, this memer is not included in analysis or plotting.
         self.frame2d = None
-=======
-        self.active = True          # If 'active' is False, this memer is not included in analysis or plotting.
->>>>>>> 83bbad40
         self.element_ids = []
         self.elements = {}
         self.ecc_elements = {}
