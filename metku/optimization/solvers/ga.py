""" Genetic algorithm 
    Solver for optimization problems

"""

try:
    from metku.optimization.solvers import OptSolver
    from metku.optimization.structopt import Variable, OptimizationProblem, \
        IndexVariable, DiscreteVariable, IntegerVariable
except:
    from optimization.solvers import OptSolver
    from optimization.structopt import Variable, OptimizationProblem, \
        IndexVariable, DiscreteVariable, IntegerVariable

import random

import matplotlib.pyplot as plt
import numpy as np
from deap import base, creator, tools

import time


class GA(OptSolver):

    def __init__(self, pop_size: int = 10,
                 mutation_rate: float = 0.05,
                 crossover_rate: float = 0.8,
                 penalty: callable = None,
                 mutation_fun: callable = None,
                 mutation_kwargs: dict = None,
                 crossover_fun: callable = None,
                 crossover_kwargs: dict = None,
                 select: callable = None,
                 select_kwargs: dict = None,
                 first_improvement: bool = False,
                 best_f: float = 1e100) -> None:
        """ Constructor

            All deap functions and  parameters can be found here:
            https://deap.readthedocs.io/en/master/api/tools.html

            :param pop_size: population size
<<<<<<< HEAD
            :mut_rate: mutation rate
            :cx_rate: crossover rate
            :penalty: penalty function
            :mut_fun: mutation function
            :cx_fun: cross over function
            :cx_kwargs: arguments for the cross over function
            :first_improvement: if True, the iteration is stopped when a first better solution
            than the initial solution has been found. If False, the iteration is continued
            until no improvement has been made in the last 10 rounds.
            :best_f: initial best known value of the objective function
        
=======
            :param mutation_rate: mutation rate
            :param crossover_rate: crossover rate
            :param penalty: penalty function, arguments: constraint values
            :param mutation_fun: mutation function,
             arguments: individual gene
            :param mutation_kwargs: mutation function parameters
            :param crossover_fun: crossover function,
             arguments: parent gene1, parent gene2
            :param crossover_kwargs: crossover function parameters
            :param select: selection function,
             arguments: population
            :param select_kwargs: selection function parameters
            :param first_improvement:
            :param best_f: current best value
>>>>>>> 8a1d1154
        """
        super().__init__()

        # Defaults
        if select_kwargs is None and select is None:
            select = tools.selBest
            select_kwargs = {"k": 2}
        if mutation_kwargs is None and mutation_fun is None:
            mutation_fun = tools.mutShuffleIndexes
            mutation_kwargs = {"indpb": 0.05}
        if crossover_kwargs is None and crossover_fun is None:
            crossover_fun = tools.cxTwoPoint
            crossover_kwargs = {}

        """ Toolbox contains basic evolutionary operators """
        self.toolbox = base.Toolbox()
        self.pop_size = pop_size
        self.mutation_rate = mutation_rate
        self.crossover_rate = crossover_rate
        self.mutation_fun = mutation_fun
        self.mutation_kwargs = mutation_kwargs
        self.crossover_kwargs = crossover_kwargs
        self.crossover_fun = crossover_fun
        self.select = select
        self.select_kwargs = select_kwargs
        self.plot = False
        self.best_f = best_f
        self.prev_best = best_f
        self.first_improvement = first_improvement
        self.best_ind = None
        if penalty is None:
            def penalty(constr_vals):
                pos_vals = np.clip(constr_vals, 0, 100)
                return 2e6 * sum(pos_vals ** 2)

            self.penalty = penalty
        else:
            self.penalty = penalty

        self.counter = 0

    def take_action(self):
        pass

    def step(self, action):
        pass

    def eval_individual(self, ind):
        """
        Evaluates one individual

        :param ind: 'individual', i.e. design variable values
        :return: objective value of optimization problem
        """
        self.problem.substitute_variables(ind)
        X = [round(var.value, 3) for var in self.problem.vars]

        """ Evaluate objective function """
        obj_val = self.problem.obj(X)
        """ Evaluate constraints """
        constr_vals = self.problem.eval_cons(X)
        """ Apply penalty on constraints """
        penalty_val = self.penalty(constr_vals)

        """ Fitness function equals objective function value + penalty """
        val = obj_val + penalty_val
        if self.plot:
            self.update_plot(self.fig, self.ax)

        # print("GAPS: ", [j.g1 for j in self.problem.structure.joints.values()])

        """ If a new best solution has been found, store it """
        if val < self.best_f:
            for i, x in enumerate(X):
                ind[i] = x
            self.best_ind = ind
            self.prev_best = self.best_f
            best_x = [var.value for var in self.problem.all_vars]
            self.best_x = best_x.copy()
            self.best_f = val
            self.counter = 0

        # NOTE! Need to return at least two values, hence the comma
        return val,  # <- DO NOT REMOVE THIS COMMA

    def create_fitness(self):

        """ Create Fitness class called FitnessMin
            The weight -1.0 corresponds to minimization problem
        """
        creator.create("FitnessMin", base.Fitness, weights=(-1.0,))
        """ Create class Individual that inherits the list class and
            has the FitnessMin as its fitness attribute.
        """
        creator.create("Individual", list, fitness=creator.FitnessMin)

    def attribute_generator(self, counter_list=[0]):
        """
        Generates one gene attribute
        :param counter_list: list used for counting how
                             many times function has been called
        :return:
        """
        idx = counter_list[0] % len(self.problem.vars)
        counter_list[0] = counter_list[0] + 1

        var = self.problem.vars[idx]

        """ Creates random integer value for index or integer variables """
        if self.x0 is not None:
            val = self.x0[idx]
        elif isinstance(var, (IndexVariable, IntegerVariable)):
            val = np.random.randint(var.lb, var.ub)

        else:
            val = np.random.uniform(var.lb, var.ub)

        return val

    def register(self):
        """ Registers a set of functions to be used in the algorithm
            the arguments for the register method are:
                1. alias for the function to be registered
                2. the actual method to registered
                3. arguments to be passed to the aliased method

        """
        self.toolbox.register("attribute", self.attribute_generator)

        self.toolbox.register("individual", tools.initRepeat,
                              creator.Individual,
                              self.toolbox.attribute, len(self.problem.vars))

        # Evaluation function
        self.toolbox.register("evaluate", self.eval_individual)
        # Crossover operator
        self.toolbox.register("mate", self.crossover_fun,
                              **self.crossover_kwargs)
        # Mutation
        self.toolbox.register("mutate", self.mutation_fun,
                              **self.mutation_kwargs)

        # operator for selecting individuals for breeding the next
        # generation: each individual of the current generation
        # is replaced by the 'fittest' (best) of three individuals
        # drawn randomly from the current generation.
        # self.toolbox.register("select", tools.selBest, k=2)
        self.toolbox.register("select", self.select, **self.select_kwargs)

        # Define the population to be a list of individuals
        self.toolbox.register("population", tools.initRepeat,
                              list, self.toolbox.individual)

    def new_population(self, offspring):
        """
        Creates a new population from offsprings by shuffling them
        :param offspring: list of offsprings
        :return: new population
        """
        idx = np.random.randint(len(offspring) - 1)
        self.problem.substitute_variables(self.best_x)
        values = [var.value for var in self.problem.vars]
        for i, val in enumerate(offspring[idx]):
            offspring[idx][i] = values[i]
        multiplier = self.pop_size // len(offspring) + 1
        new_population = list(offspring) * multiplier
        np.random.shuffle(new_population[:self.pop_size])

        if self.best_ind is not None:
            new_population.append(self.best_ind)

        return new_population

    def solve(self, problem, x0=None, maxiter=100, maxtime=-1, log=False,
              min_diff=1e-5, verb=False, plot=False):


        self.problem = problem
        self.x0 = x0
        """ Creates the fitness function 
            but the create_fitness method does not return anything!
        """
        self.create_fitness()
        self.register()

        if plot and not self.plot:
            fig = plt.figure()
            ax = fig.add_subplot(111)
            plt.ion()
            plt.show()
            self.plot = True
            self.fig = fig
            self.ax = ax

        """ Create population """
        pop = self.toolbox.population(n=self.pop_size)
        if x0 is not None:
            for ind in pop:
                self.toolbox.mutate(ind)
        """ Evaluate fitness """
        fitnesses = list(map(self.toolbox.evaluate, pop))

        # CXPB  is the probability with which two individuals
        #       are crossed
        #
        # MUTPB is the probability for mutating an individual
        CXPB, MUTPB = self.crossover_rate, self.mutation_rate

        # Main loop
        it = 0
        prev_val = None
        while it < maxiter:
            it += 1
            problem.num_iters += 1
            print(f"Iteration {it}/{maxiter}")
            # Select the next generation individuals
            offspring = self.toolbox.select(pop)
            new_pop = self.new_population(offspring)

            # Clone the selected individuals
            offspring = list(map(self.toolbox.clone, new_pop))

            # Apply crossover and mutation on the offspring
            for child1, child2 in zip(offspring[::2], offspring[1::2]):
                # cross two individuals with probability CXPB
                if random.random() < CXPB:
                    self.toolbox.mate(child1, child2)
                    # fitness values of the children
                    # must be recalculated later
                    del child1.fitness.values
                    del child2.fitness.values
                for mutant in offspring[:-1]:
                    # mutate an individual with probability MUTPB
                    if random.random() < MUTPB:
                        self.toolbox.mutate(mutant)
                        del mutant.fitness.values

            # Evaluate the individuals with an invalid fitness
            invalid_ind = [ind for ind in offspring if
                           not ind.fitness.valid]
            fitnesses = map(self.toolbox.evaluate, invalid_ind)
            for ind, fit in zip(invalid_ind, fitnesses):
                ind.fitness.values = fit
            # The population is entirely replaced by the offspring
            pop[:] = offspring

            # Gather all the fitnesses in one list and print the stats
            fits = [ind.fitness.values[0] for ind in pop]
            length = len(pop)
            mean = sum(fits) / length
            sum2 = sum(x * x for x in fits)
            std = abs(sum2 / length - mean ** 2) ** 0.5

            if verb:
                print("VERB: ", self.best_x)
                print(f"Min fitness: {min(fits)} \n"
                      f"Obj: {problem.obj(self.best_x)} \n"
                      f"Max con: {max(problem.eval_cons(self.best_x)):.3f}  "
                      f"{problem.cons[np.argmax(problem.eval_cons(self.best_x))].name}")

            # Set new best values to problem
            problem.substitute_variables(self.best_x)

            if plot:
                self.update_plot(self.fig, self.ax)

            if self.first_improvement and self.best_f < self.prev_best:
                return self.best_f, self.best_x

            if self.counter > (10 - 3):
                print(
                    f"The result has not improved in the last 10 generations."
                    f"\n Returning current best values.")
                return self.best_f, self.best_x

            elif it > 0 and prev_val == min(fits):
                self.counter += 1

            else:
                prev_val = min(fits)

            if log:
                problem.num_iters += 1
                problem.fvals.append(self.best_f)
                problem.states.append(list(pop[np.argmin(fits)]))
                problem.gvals.append(max(self.constr_vals))
                self.fvals.append(self.best_f)
                self.xvals.append(self.best_x)

        return self.best_f, self.best_x


if __name__ == "__main__":
    from metku.optimization.benchmarks import *

    problem = TenBarTruss('index')
    solver = GA(pop_size=100)
    solver.solve(problem, maxiter=50)<|MERGE_RESOLUTION|>--- conflicted
+++ resolved
@@ -41,19 +41,7 @@
             https://deap.readthedocs.io/en/master/api/tools.html
 
             :param pop_size: population size
-<<<<<<< HEAD
-            :mut_rate: mutation rate
-            :cx_rate: crossover rate
-            :penalty: penalty function
-            :mut_fun: mutation function
-            :cx_fun: cross over function
-            :cx_kwargs: arguments for the cross over function
-            :first_improvement: if True, the iteration is stopped when a first better solution
-            than the initial solution has been found. If False, the iteration is continued
-            until no improvement has been made in the last 10 rounds.
-            :best_f: initial best known value of the objective function
-        
-=======
+
             :param mutation_rate: mutation rate
             :param crossover_rate: crossover rate
             :param penalty: penalty function, arguments: constraint values
@@ -68,7 +56,6 @@
             :param select_kwargs: selection function parameters
             :param first_improvement:
             :param best_f: current best value
->>>>>>> 8a1d1154
         """
         super().__init__()
 
