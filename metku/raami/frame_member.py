--- conflicted
+++ resolved
@@ -1063,19 +1063,8 @@
         """
         for mem in self.members:
             mem.calc_nodal_forces(load_id)
-<<<<<<< HEAD
-
-
-    def calc_nodal_displacements(self, load_id=LoadIDs['ULS']):
-
-        for member in self.members:
-            member.calc_nodal_displacements(load_id)
-
-
-=======
-        
-        
->>>>>>> 3695e6bf
+        
+        
     def generate_elements(self,fem):
         """ Creates internal nodes and elements between nodes """
     
